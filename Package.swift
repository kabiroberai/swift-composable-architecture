--- conflicted
+++ resolved
@@ -17,14 +17,9 @@
     )
   ],
   dependencies: [
-<<<<<<< HEAD
     .package(url: "https://github.com/pointfreeco/combine-schedulers", from: "0.4.1"),
-    .package(url: "https://github.com/pointfreeco/swift-case-paths", .branch("success-fail-print")),
-=======
-    .package(url: "https://github.com/pointfreeco/combine-schedulers", from: "0.4.0"),
-    .package(url: "https://github.com/pointfreeco/swift-case-paths", from: "0.1.3"),
+    .package(url: "https://github.com/pointfreeco/swift-case-paths", from: "0.2.0"),
     .package(url: "https://github.com/pointfreeco/swift-identified-collections", .branch("main")),
->>>>>>> e1c7077c
     .package(url: "https://github.com/pointfreeco/xctest-dynamic-overlay", from: "0.1.0"),
   ],
   targets: [
