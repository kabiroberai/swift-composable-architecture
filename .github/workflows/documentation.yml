# Build and deploy DocC to GitHub pages. Based off of @karwa's work here:
# https://github.com/karwa/swift-url/blob/main/.github/workflows/docs.yml
name: Documentation

on:
  release:
    types:
      - published
  push:
    branches:
      - main
      - protocol-beta
  workflow_dispatch:

concurrency:
  group: docs-${{ github.ref }}
  cancel-in-progress: true

jobs:
  build:
    runs-on: macos-12
    steps:
      - name: Checkout Package
        uses: actions/checkout@v2
        with:
          fetch-depth: 0

      - name: Checkout swift-docc
        uses: actions/checkout@v2
        with:
          repository: apple/swift-docc
          ref: main
          path: swift-docc
      - name: Cache DocC
        id: cache-docc
        uses: actions/cache@v2
        with:
          key: swift-url-docc-build
          path: swift-docc/.build
      - name: Build swift-docc
        if: ${{ !steps.cache-docc.outputs.cache-hit }}
        run: |
          cd swift-docc; swift build --product docc -c release; cd ..

      - name: Checkout swift-docc-render
        uses: actions/checkout@v2
        with:
          repository: apple/swift-docc-render
          ref: main
          path: swift-docc-render
      - name: Build swift-docc-render
        run: |
          cd swift-docc-render; npm install && npm run build; cd ..

      - name: Checkout gh-pages Branch
        uses: actions/checkout@v2
        with:
          ref: gh-pages
          path: docs-out

      - name: Build documentation
        run: >
          rm -rf docs-out/.git;
          rm -rf docs-out/main;
          rm -rf docs-out/protocol-beta;

          for tag in $(echo "main"; echo "protocol-beta"; git tag);
          do
            echo "⏳ Generating documentation for "$tag" release.";

            if [ -d "docs-out/$tag" ] 
            then 
              echo "✅ Documentation for "$tag" already exists.";
            else 
<<<<<<< HEAD
              for target in ComposableArchitecture Dependencies;
              do 
=======
                git checkout .;
>>>>>>> 8d469eef
                git checkout "$tag";
                mkdir -p Sources/"$target"/Documentation.docc;
                export DOCC_HTML_DIR="$(pwd)/swift-docc-render/dist";

                rm -rf .build/symbol-graphs;
                mkdir -p .build/symbol-graphs;
                swift build \
                  --target "$target" \
                  -Xswiftc \
                  -emit-symbol-graph \
                  -Xswiftc \
                  -emit-symbol-graph-dir \
                  -Xswiftc \
                  .build/symbol-graphs \
                  && swift-docc/.build/release/docc convert Sources/"$target"/Documentation.docc \
                    --fallback-display-name "$target" \
                    --fallback-bundle-identifier co.pointfree.ComposableArchitecture \
                    --fallback-bundle-version 0.0.0 \
                    --additional-symbol-graph-dir \
                    .build/symbol-graphs \
                    --transform-for-static-hosting \
                    --hosting-base-path /swift-composable-architecture/"$tag" \
                    --output-path docs-out/"$tag" \
                    && echo "✅ Documentation generated for "$tag" release." \
                    || echo "⚠️ Documentation skipped for "$tag".";
              done;
            fi;
          done

      - name: Fix permissions
        run: 'sudo chown -R $USER docs-out'
      - name: Publish documentation to GitHub Pages
        uses: JamesIves/github-pages-deploy-action@4.1.7
        with:
          branch: gh-pages
          folder: docs-out
          single-commit: true<|MERGE_RESOLUTION|>--- conflicted
+++ resolved
@@ -72,12 +72,9 @@
             then 
               echo "✅ Documentation for "$tag" already exists.";
             else 
-<<<<<<< HEAD
               for target in ComposableArchitecture Dependencies;
               do 
-=======
                 git checkout .;
->>>>>>> 8d469eef
                 git checkout "$tag";
                 mkdir -p Sources/"$target"/Documentation.docc;
                 export DOCC_HTML_DIR="$(pwd)/swift-docc-render/dist";
