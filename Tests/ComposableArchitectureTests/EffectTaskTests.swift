--- conflicted
+++ resolved
@@ -43,17 +43,6 @@
 
   #if DEBUG
     func testTaskUnhandledFailure() async {
-<<<<<<< HEAD
-      XCTExpectFailure(nil, enabled: nil, strict: nil) {
-        $0.compactDescription == """
-          An 'Effect.task' returned from "ComposableArchitectureTests/EffectTaskTests.swift:62" \
-          threw an unhandled error. …
-
-              EffectTaskTests.Failure()
-
-          All non-cancellation errors must be explicitly handled via the 'catch' parameter on \
-          'Effect.task', or via a 'do' block.
-=======
       var line: UInt!
       XCTExpectFailure(nil, enabled: nil, strict: nil) {
         $0.compactDescription == """
@@ -64,7 +53,6 @@
 
           All non-cancellation errors must be explicitly handled via the "catch" parameter on \
           "Effect.task", or via a "do" block.
->>>>>>> 92989467
           """
       }
       struct State: Equatable {}
@@ -72,10 +60,7 @@
       let reducer = Reduce<State, Action> { state, action in
         switch action {
         case .tapped:
-<<<<<<< HEAD
-=======
           line = #line
->>>>>>> 92989467
           return .task {
             struct Failure: Error {}
             throw Failure()
