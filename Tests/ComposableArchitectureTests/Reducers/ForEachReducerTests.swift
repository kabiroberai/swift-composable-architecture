--- conflicted
+++ resolved
@@ -47,11 +47,7 @@
           A "forEach" at "\(#fileID):\(#line - 5)" received an action for a missing element. …
 
             Action:
-<<<<<<< HEAD
-              Elements.Action.row(.element(id:, action:))
-=======
               Elements.Action.rows(.element(id:, action:))
->>>>>>> 339ae262
 
           This is generally considered an application logic error, and can happen for a few reasons:
 
