--- conflicted
+++ resolved
@@ -102,24 +102,13 @@
     func testMergeFuses() async {
       var values = [Int]()
 
-<<<<<<< HEAD
       let effect = Effect<Int, Never>.task {
         try await Task.sleep(nanoseconds: NSEC_PER_SEC / 10)
         return 42
-=======
-    let effect = Effect<Int, Never>.task {
-      try await Task.sleep(nanoseconds: NSEC_PER_SEC / 10)
-      return 42
-    }
-    .merge(
-      with: .task {
-        try await Task.sleep(nanoseconds: NSEC_PER_SEC / 2)
-        return 1729
->>>>>>> 26dce235
       }
       .merge(
         with: .task {
-          try await Task.sleep(nanoseconds: NSEC_PER_SEC / 5)
+          try await Task.sleep(nanoseconds: NSEC_PER_SEC / 2)
           return 1729
         }
       )
