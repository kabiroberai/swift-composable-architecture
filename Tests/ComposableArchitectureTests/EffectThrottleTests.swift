--- conflicted
+++ resolved
@@ -29,58 +29,34 @@
 
     runThrottledEffect(value: 1)
 
-<<<<<<< HEAD
-    await scheduler.advance()
-=======
-    mainQueue.advance()
->>>>>>> a35359c4
-
-    // A value emits right away.
-    XCTAssertNoDifference(values, [1])
-
-    runThrottledEffect(value: 2)
-
-<<<<<<< HEAD
-    await scheduler.advance()
-=======
-    mainQueue.advance()
->>>>>>> a35359c4
+    await mainQueue.advance()
+
+    // A value emits right away.
+    XCTAssertNoDifference(values, [1])
+
+    runThrottledEffect(value: 2)
+
+    await mainQueue.advance()
 
     // A second value is throttled.
     XCTAssertNoDifference(values, [1])
 
-<<<<<<< HEAD
-    await scheduler.advance(by: 0.25)
-
-    runThrottledEffect(value: 3)
-
-    await scheduler.advance(by: 0.25)
+    await mainQueue.advance(by: 0.25)
+
+    runThrottledEffect(value: 3)
+
+    await mainQueue.advance(by: 0.25)
 
     runThrottledEffect(value: 4)
 
-    await scheduler.advance(by: 0.25)
-=======
-    mainQueue.advance(by: 0.25)
-
-    runThrottledEffect(value: 3)
-
-    mainQueue.advance(by: 0.25)
-
-    runThrottledEffect(value: 4)
-
-    mainQueue.advance(by: 0.25)
->>>>>>> a35359c4
+    await mainQueue.advance(by: 0.25)
 
     runThrottledEffect(value: 5)
 
     // A third value is throttled.
     XCTAssertNoDifference(values, [1])
 
-<<<<<<< HEAD
-    await scheduler.advance(by: 0.25)
-=======
-    mainQueue.advance(by: 0.25)
->>>>>>> a35359c4
+    await mainQueue.advance(by: 0.25)
 
     // The latest value emits.
     XCTAssertNoDifference(values, [1, 5])
@@ -107,83 +83,47 @@
 
     runThrottledEffect(value: 1)
 
-<<<<<<< HEAD
-    await scheduler.advance()
-=======
-    mainQueue.advance()
->>>>>>> a35359c4
-
-    // A value emits right away.
-    XCTAssertNoDifference(values, [1])
-
-    runThrottledEffect(value: 2)
-
-<<<<<<< HEAD
-    await scheduler.advance()
-=======
-    mainQueue.advance()
->>>>>>> a35359c4
+    await mainQueue.advance()
+
+    // A value emits right away.
+    XCTAssertNoDifference(values, [1])
+
+    runThrottledEffect(value: 2)
+
+    await mainQueue.advance()
 
     // A second value is throttled.
     XCTAssertNoDifference(values, [1])
 
-<<<<<<< HEAD
-    await scheduler.advance(by: 0.25)
-
-    runThrottledEffect(value: 3)
-
-    await scheduler.advance(by: 0.25)
+    await mainQueue.advance(by: 0.25)
+
+    runThrottledEffect(value: 3)
+
+    await mainQueue.advance(by: 0.25)
 
     runThrottledEffect(value: 4)
 
-    await scheduler.advance(by: 0.25)
+    await mainQueue.advance(by: 0.25)
 
     runThrottledEffect(value: 5)
 
-    await scheduler.advance(by: 0.25)
-=======
-    mainQueue.advance(by: 0.25)
-
-    runThrottledEffect(value: 3)
-
-    mainQueue.advance(by: 0.25)
-
-    runThrottledEffect(value: 4)
-
-    mainQueue.advance(by: 0.25)
-
-    runThrottledEffect(value: 5)
-
-    mainQueue.advance(by: 0.25)
->>>>>>> a35359c4
+    await mainQueue.advance(by: 0.25)
 
     // The second (throttled) value emits.
     XCTAssertNoDifference(values, [1, 2])
 
-<<<<<<< HEAD
-    await scheduler.advance(by: 0.25)
+    await mainQueue.advance(by: 0.25)
 
     runThrottledEffect(value: 6)
 
-    await scheduler.advance(by: 0.50)
-=======
-    mainQueue.advance(by: 0.25)
-
-    runThrottledEffect(value: 6)
-
-    mainQueue.advance(by: 0.50)
->>>>>>> a35359c4
+    await mainQueue.advance(by: 0.50)
 
     // A third value is throttled.
     XCTAssertNoDifference(values, [1, 2])
 
     runThrottledEffect(value: 7)
 
-<<<<<<< HEAD
-    await scheduler.advance(by: 0.25)
-=======
-    mainQueue.advance(by: 0.25)
->>>>>>> a35359c4
+    await mainQueue.advance(by: 0.25)
 
     // The third (throttled) value emits.
     XCTAssertNoDifference(values, [1, 2, 6])
@@ -210,45 +150,25 @@
 
     runThrottledEffect(value: 1)
 
-<<<<<<< HEAD
-    await scheduler.advance()
-=======
-    mainQueue.advance()
->>>>>>> a35359c4
-
-    // A value emits right away.
-    XCTAssertNoDifference(values, [1])
-
-<<<<<<< HEAD
-    await scheduler.advance(by: 2)
-
-    runThrottledEffect(value: 2)
-
-    await scheduler.advance()
-=======
-    mainQueue.advance(by: 2)
-
-    runThrottledEffect(value: 2)
-
-    mainQueue.advance()
->>>>>>> a35359c4
+    await mainQueue.advance()
+
+    // A value emits right away.
+    XCTAssertNoDifference(values, [1])
+
+    await mainQueue.advance(by: 2)
+
+    runThrottledEffect(value: 2)
+
+    await mainQueue.advance()
 
     // A second value is emitted right away.
     XCTAssertNoDifference(values, [1, 2])
 
-<<<<<<< HEAD
-    await scheduler.advance(by: 2)
-
-    runThrottledEffect(value: 3)
-
-    await scheduler.advance()
-=======
-    mainQueue.advance(by: 2)
-
-    runThrottledEffect(value: 3)
-
-    mainQueue.advance()
->>>>>>> a35359c4
+    await mainQueue.advance(by: 2)
+
+    runThrottledEffect(value: 3)
+
+    await mainQueue.advance()
 
     // A third value is emitted right away.
     XCTAssertNoDifference(values, [1, 2, 3])
@@ -275,28 +195,16 @@
 
     runThrottledEffect(value: 1)
 
-<<<<<<< HEAD
-    await scheduler.advance()
-=======
-    mainQueue.advance()
->>>>>>> a35359c4
-
-    // A value emits right away.
-    XCTAssertNoDifference(values, [1])
-
-<<<<<<< HEAD
-    await scheduler.advance(by: 0.5)
-
-    runThrottledEffect(value: 2)
-
-    await scheduler.advance(by: 0.5)
-=======
-    mainQueue.advance(by: 0.5)
-
-    runThrottledEffect(value: 2)
-
-    mainQueue.advance(by: 0.5)
->>>>>>> a35359c4
+    await mainQueue.advance()
+
+    // A value emits right away.
+    XCTAssertNoDifference(values, [1])
+
+    await mainQueue.advance(by: 0.5)
+
+    runThrottledEffect(value: 2)
+
+    await mainQueue.advance(by: 0.5)
 
     runThrottledEffect(value: 3)
 
