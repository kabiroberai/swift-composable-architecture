--- conflicted
+++ resolved
@@ -370,42 +370,6 @@
     And then there are certain things that TCA prioritizes highly that are not points of focus for Redux, Elm, or most other libraries. For example, composition is very important aspect of TCA, which is the process of breaking down large features into smaller units that can be glued together. This is accomplished with the `pullback` and `combine` operators on reducers, and it aids in handling complex features as well as modularization for a better-isolated code base and improved compile times.
   </details>
 
-<<<<<<< HEAD
-* Why isn't `Store` thread-safe? <br> Why isn't `send` queued? <br> Why isn't `ViewStore.`send` run on the main thread?
-  <details>
-    <summary>Expand to see answer</summary>
-
-    All interactions with an instance of `Store` (including all of its scopes and derived `ViewStore`s) must be done on the same thread. If the store is powering a SwiftUI or UIKit view then, all interactions must be done on the _main_ thread.
-
-    When an action is sent to the `Store`, a reducer is run on the current state, and this process cannot be done from multiple threads. A possible work around is to use a queue in `send`s implementation, but this introduces a few new complications:
-
-    1. If done simply with `DispatchQueue.main.async` you will incur a thread hop even when you are already on the main thread. This can lead to unexpected behavior in UIKit and SwiftUI, where sometimes you are required to do work synchronously, such as in animation blocks.
-
-    2. It is possible to create a scheduler that performs its work immediately when on the main thread and otherwise uses `DispatchQueue.main.async` (_e.g._ see [CombineScheduler](https://github.com/pointfreeco/combine-schedulers)'s [`UIScheduler`](https://github.com/pointfreeco/combine-schedulers/blob/main/Sources/CombineSchedulers/UIScheduler.swift)). This introduces a lot more complexity, and should probably not be adopted without having a very good reason.
-
-    This is why we require all actions be sent from the same thread. This requirement is in the same spirit of how `URLSession` and other Apple APIs are designed. Those APIs tend to deliver their outputs on whatever thread is most convenient for them, and then it is your responsibility to dispatch back to the main queue if that's what you need. The Composable Architecture makes you responsible for making sure to send actions on the main thread. If you are using an effect that may deliver its output on a non-main thread, you must explicitly perform `.receive(on:)` in order to force it back on the main thread.
-
-    This approach makes the fewest number of assumptions about how effects are created and transformed, and prevents unnecessary thread hops and re-dispatching. It also provides some testing benefits. If your effects are not responsible for their own scheduling, then in tests all of the effects would run synchronously and immediately. You would not be able to test how multiple in-flight effects interleave with each other and affect the state of your application. However, by leaving scheduling out of the `Store` we get to test these aspects of our effects if we so desire, or we can ignore if we prefer. We have that flexibility.
-
-    However, if you are still not a fan of our choice, then never fear! The Composable Architecture is flexible enough to allow you to introduce this functionality yourself if you so desire. It is possible to create a higher-order reducer that can force all effects to deliver their output on the main thread, regardless of where the effect does its work:
-
-    ```swift
-    extension Reducer {
-      func receive<S: Scheduler>(on scheduler: S) -> Self {
-        Self { state, action, environment in
-          self(&state, action, environment)
-            .receive(on: scheduler)
-            .eraseToEffect()
-        }
-      }
-    }
-    ```
-
-    You would probably still want something like a `UIScheduler` so that you don't needlessly perform thread hops.
-  </details>
-
-=======
->>>>>>> 1fbe9d07
 ## Requirements
 
 The Composable Architecture depends on the Combine framework, so it requires minimum deployment targets of iOS 13, macOS 10.15, Mac Catalyst 13, tvOS 13, and watchOS 6. If your application must support older OSes, there are forks for [ReactiveSwift](https://github.com/trading-point/reactiveswift-composable-architecture) and [RxSwift](https://github.com/dannyhertz/rxswift-composable-architecture) that you can adopt!
