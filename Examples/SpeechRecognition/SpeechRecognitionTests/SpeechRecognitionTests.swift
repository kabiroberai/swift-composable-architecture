--- conflicted
+++ resolved
@@ -6,27 +6,11 @@
 
 @MainActor
 class SpeechRecognitionTests: XCTestCase {
-<<<<<<< HEAD
   func testDenyAuthorization() async {
-    var speechClient = SpeechClient.failing
-    speechClient.requestAuthorization = { .denied }
-
-    let store = TestStore(
-      initialState: .init(),
-      reducer: appReducer,
-      environment: AppEnvironment(
-        speechClient: speechClient
-      )
-=======
-  let recognitionTaskSubject = PassthroughSubject<SpeechClient.Action, SpeechClient.Error>()
-
-  func testDenyAuthorization() {
     let store = _TestStore(
       initialState: .init(),
       reducer: AppReducer()
-        .dependency(\.mainQueue, .immediate)
-        .dependency(\.speechClient.requestAuthorization) { Effect(value: .denied) }
->>>>>>> abaf0ce9
+        .dependency(\.speechClient.requestAuthorization) { .denied }
     )
 
     store.send(.recordButtonTapped) {
@@ -45,25 +29,11 @@
     }
   }
 
-<<<<<<< HEAD
   func testRestrictedAuthorization() async {
-    var speechClient = SpeechClient.failing
-    speechClient.requestAuthorization = { .restricted }
-
-    let store = TestStore(
-      initialState: .init(),
-      reducer: appReducer,
-      environment: AppEnvironment(
-        speechClient: speechClient
-      )
-=======
-  func testRestrictedAuthorization() {
     let store = _TestStore(
       initialState: .init(),
       reducer: AppReducer()
-        .dependency(\.mainQueue, .immediate)
-        .dependency(\.speechClient.requestAuthorization) { Effect(value: .restricted) }
->>>>>>> abaf0ce9
+        .dependency(\.speechClient.requestAuthorization) { .restricted }
     )
 
     store.send(.recordButtonTapped) {
@@ -76,7 +46,6 @@
     }
   }
 
-<<<<<<< HEAD
   func testAllowAndRecord() async {
     let recognitionTask = AsyncThrowingStream<SpeechClient.Action, Error>.streamWithContinuation()
 
@@ -84,26 +53,11 @@
     speechClient.recognitionTask = { _ in recognitionTask.stream }
     speechClient.requestAuthorization = { .authorized }
 
-    let store = TestStore(
-      initialState: .init(),
-      reducer: appReducer,
-      environment: AppEnvironment(
-        speechClient: speechClient
-      )
-=======
-  func testAllowAndRecord() {
     let store = _TestStore(
       initialState: .init(),
       reducer: AppReducer()
-        .dependency(\.mainQueue, .immediate)
-        .dependency(\.speechClient.finishTask) {
-          .fireAndForget { self.recognitionTaskSubject.send(completion: .finished) }
-        }
-        .dependency(\.speechClient.recognitionTask) { _ in
-          self.recognitionTaskSubject.eraseToEffect()
-        }
-        .dependency(\.speechClient.requestAuthorization) { Effect(value: .authorized) }
->>>>>>> abaf0ce9
+        .dependency(\.speechClient.recognitionTask) { _ in recognitionTask.stream }
+        .dependency(\.speechClient.requestAuthorization) { .authorized }
     )
 
     let result = SpeechRecognitionResult(
@@ -138,31 +92,14 @@
     await task.cancel()
   }
 
-<<<<<<< HEAD
   func testAudioSessionFailure() async {
     let recognitionTask = AsyncThrowingStream<SpeechClient.Action, Error>.streamWithContinuation()
 
-    var speechClient = SpeechClient.failing
-    speechClient.recognitionTask = { _ in recognitionTask.stream }
-    speechClient.requestAuthorization = { .authorized }
-
-    let store = TestStore(
-      initialState: .init(),
-      reducer: appReducer,
-      environment: AppEnvironment(
-        speechClient: speechClient
-      )
-=======
-  func testAudioSessionFailure() {
     let store = _TestStore(
       initialState: .init(),
       reducer: AppReducer()
-        .dependency(\.mainQueue, .immediate)
-        .dependency(\.speechClient.recognitionTask) { _ in
-          self.recognitionTaskSubject.eraseToEffect()
-        }
-        .dependency(\.speechClient.requestAuthorization) { Effect(value: .authorized) }
->>>>>>> abaf0ce9
+        .dependency(\.speechClient.recognitionTask) { _ in recognitionTask.stream }
+        .dependency(\.speechClient.requestAuthorization) { .authorized }
     )
 
     store.send(.recordButtonTapped) {
@@ -179,7 +116,6 @@
     }
   }
 
-<<<<<<< HEAD
   func testAudioEngineFailure() async {
     let recognitionTask = AsyncThrowingStream<SpeechClient.Action, Error>.streamWithContinuation()
 
@@ -187,23 +123,11 @@
     speechClient.recognitionTask = { _ in recognitionTask.stream }
     speechClient.requestAuthorization = { .authorized }
 
-    let store = TestStore(
-      initialState: .init(),
-      reducer: appReducer,
-      environment: AppEnvironment(
-        speechClient: speechClient
-      )
-=======
-  func testAudioEngineFailure() {
     let store = _TestStore(
       initialState: .init(),
       reducer: AppReducer()
-        .dependency(\.mainQueue, .immediate)
-        .dependency(\.speechClient.recognitionTask) { _ in
-          self.recognitionTaskSubject.eraseToEffect()
-        }
-        .dependency(\.speechClient.requestAuthorization) { Effect(value: .authorized) }
->>>>>>> abaf0ce9
+        .dependency(\.speechClient.recognitionTask) { _ in recognitionTask.stream }
+        .dependency(\.speechClient.requestAuthorization) { .authorized }
     )
 
     store.send(.recordButtonTapped) {
