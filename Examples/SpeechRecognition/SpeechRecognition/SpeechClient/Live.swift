import Combine
import ComposableArchitecture
import Speech

extension DependencyValues {
  var speechClient: SpeechClient {
    get { self[SpeechClientKey.self] }
    set { self[SpeechClientKey.self] = newValue }
  }

  private enum SpeechClientKey: LiveDependencyKey {
    static let liveValue = SpeechClient.live
    static let testValue = SpeechClient.unimplemented
  }
}

extension SpeechClient {
  static var live: Self {
    let speech = Speech()

    return Self(
      finishTask: {
        await speech.finishTask()
      },
      requestAuthorization: {
        await withCheckedContinuation { continuation in
          SFSpeechRecognizer.requestAuthorization { status in
            continuation.resume(returning: status)
          }
        }
      },
      startTask: { request in
        let request = UncheckedSendable(request)
        return await speech.startTask(request: request)
      }
    )
  }
}

private actor Speech {
  var audioEngine: AVAudioEngine? = nil
  var recognitionTask: SFSpeechRecognitionTask? = nil
  var recognitionContinuation: AsyncThrowingStream<SpeechRecognitionResult, Error>.Continuation?

  func finishTask() {
    self.audioEngine?.stop()
    self.audioEngine?.inputNode.removeTap(onBus: 0)
    self.recognitionTask?.finish()
    self.recognitionContinuation?.finish()
  }

  func startTask(
    request: UncheckedSendable<SFSpeechAudioBufferRecognitionRequest>
  ) -> AsyncThrowingStream<SpeechRecognitionResult, Error> {
    let request = request.wrappedValue

    return AsyncThrowingStream { continuation in
      self.recognitionContinuation = continuation
      let audioSession = AVAudioSession.sharedInstance()
      do {
        try audioSession.setCategory(.record, mode: .measurement, options: .duckOthers)
        try audioSession.setActive(true, options: .notifyOthersOnDeactivation)
      } catch {
        continuation.finish(throwing: SpeechClient.Failure.couldntConfigureAudioSession)
        return
      }

      self.audioEngine = AVAudioEngine()
      let speechRecognizer = SFSpeechRecognizer(locale: Locale(identifier: "en-US"))!
      self.recognitionTask = speechRecognizer.recognitionTask(with: request) { result, error in
        switch (result, error) {
        case let (.some(result), _):
          continuation.yield(SpeechRecognitionResult(result))
        case (_, .some):
          continuation.finish(throwing: SpeechClient.Failure.taskError)
        case (.none, .none):
          fatalError("It should not be possible to have both a nil result and nil error.")
        }
      }

      continuation.onTermination = {
<<<<<<< HEAD
        [speechRecognizer = UncheckedSendable(speechRecognizer),
         audioEngine = UncheckedSendable(audioEngine),
         recognitionTask = UncheckedSendable(recognitionTask)]
=======
        [
          speechRecognizer = UncheckedSendable(speechRecognizer),
          audioEngine = UncheckedSendable(audioEngine),
          recognitionTask = UncheckedSendable(recognitionTask)
        ]
>>>>>>> 1fbe9d07
        _ in

        _ = speechRecognizer
        audioEngine.wrappedValue?.stop()
        audioEngine.wrappedValue?.inputNode.removeTap(onBus: 0)
        recognitionTask.wrappedValue?.finish()
      }

      self.audioEngine?.inputNode.installTap(
        onBus: 0,
        bufferSize: 1024,
        format: self.audioEngine?.inputNode.outputFormat(forBus: 0)
      ) { buffer, when in
        request.append(buffer)
      }

      self.audioEngine?.prepare()
      do {
        try self.audioEngine?.start()
      } catch {
        continuation.finish(throwing: SpeechClient.Failure.couldntStartAudioEngine)
        return
      }
    }
  }
}<|MERGE_RESOLUTION|>--- conflicted
+++ resolved
@@ -79,17 +79,11 @@
       }
 
       continuation.onTermination = {
-<<<<<<< HEAD
-        [speechRecognizer = UncheckedSendable(speechRecognizer),
-         audioEngine = UncheckedSendable(audioEngine),
-         recognitionTask = UncheckedSendable(recognitionTask)]
-=======
         [
           speechRecognizer = UncheckedSendable(speechRecognizer),
           audioEngine = UncheckedSendable(audioEngine),
           recognitionTask = UncheckedSendable(recognitionTask)
         ]
->>>>>>> 1fbe9d07
         _ in
 
         _ = speechRecognizer
