import Combine
import Speech

struct SpeechClient {
  var finishTask: @Sendable () async -> Void
  var requestAuthorization: @Sendable () async -> SFSpeechRecognizerAuthorizationStatus
  var startTask:
<<<<<<< HEAD
    @Sendable (SFSpeechAudioBufferRecognitionRequest) async -> AsyncThrowingStream<SpeechRecognitionResult, Error>
=======
    @Sendable (SFSpeechAudioBufferRecognitionRequest) async -> AsyncThrowingStream<
      SpeechRecognitionResult, Error
    >
>>>>>>> 1fbe9d07

  enum Failure: Error, Equatable {
    case taskError
    case couldntStartAudioEngine
    case couldntConfigureAudioSession
  }
}<|MERGE_RESOLUTION|>--- conflicted
+++ resolved
@@ -5,13 +5,9 @@
   var finishTask: @Sendable () async -> Void
   var requestAuthorization: @Sendable () async -> SFSpeechRecognizerAuthorizationStatus
   var startTask:
-<<<<<<< HEAD
-    @Sendable (SFSpeechAudioBufferRecognitionRequest) async -> AsyncThrowingStream<SpeechRecognitionResult, Error>
-=======
     @Sendable (SFSpeechAudioBufferRecognitionRequest) async -> AsyncThrowingStream<
       SpeechRecognitionResult, Error
     >
->>>>>>> 1fbe9d07
 
   enum Failure: Error, Equatable {
     case taskError
