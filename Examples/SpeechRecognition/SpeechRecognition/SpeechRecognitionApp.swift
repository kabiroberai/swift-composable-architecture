--- conflicted
+++ resolved
@@ -7,18 +7,8 @@
     WindowGroup {
       SpeechRecognitionView(
         store: Store(
-<<<<<<< HEAD
           initialState: SpeechRecognition.State(),
-          reducer: SpeechRecognition()
-=======
-          initialState: AppState(),
-          reducer:
-            appReducer
-            .debug(),
-          environment: AppEnvironment(
-            speechClient: .live
-          )
->>>>>>> 9406f4d8
+          reducer: SpeechRecognition().debug()
         )
       )
     }
