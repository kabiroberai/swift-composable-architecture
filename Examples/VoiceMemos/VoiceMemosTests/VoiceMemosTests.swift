import Combine
import ComposableArchitecture
import XCTest
import XCTestDynamicOverlay

@testable import VoiceMemos

@MainActor
class VoiceMemosTests: XCTestCase {
  let mainRunLoop = RunLoop.test

  func testRecordMemoHappyPath() async {
    // NB: Combine's concatenation behavior is different in 13.3
    guard #available(iOS 13.4, *) else { return }

    let store = TestStore(
      initialState: VoiceMemos.State(),
      reducer: VoiceMemos()
    )

    let didFinish = AsyncThrowingStream<Bool, Error>.streamWithContinuation()

    store.dependencies.audioRecorder.currentTime = { 2.5 }
    store.dependencies.audioRecorder.requestRecordPermission = { true }
    store.dependencies.audioRecorder.startRecording = { _ in
      try await didFinish.stream.first { _ in true }!
    }
    store.dependencies.audioRecorder.stopRecording = {
      didFinish.continuation.yield(true)
      didFinish.continuation.finish()
    }
    store.dependencies.mainRunLoop = self.mainRunLoop.eraseToAnyScheduler()
    store.dependencies.temporaryDirectory = { URL(fileURLWithPath: "/tmp") }
    store.dependencies.uuid = .constant(UUID(uuidString: "DEADBEEF-DEAD-BEEF-DEAD-BEEFDEADBEEF")!)

    await store.send(.recordButtonTapped)
    await self.mainRunLoop.advance()
    await store.receive(.recordPermissionResponse(true)) {
      $0.audioRecorderPermission = .allowed
<<<<<<< HEAD
      $0.currentRecording = VoiceMemos.State.CurrentRecording(
=======
      $0.recordingMemo = RecordingMemoState(
>>>>>>> b3b31eec
        date: Date(timeIntervalSince1970: 0),
        mode: .recording,
        url: URL(fileURLWithPath: "/tmp/DEADBEEF-DEAD-BEEF-DEAD-BEEFDEADBEEF.m4a")
      )
    }
    let recordingMemoTask = await store.send(.recordingMemo(.task))
    await self.mainRunLoop.advance(by: 1)
    await store.receive(.recordingMemo(.timerUpdated)) {
      $0.recordingMemo?.duration = 1
    }
    await self.mainRunLoop.advance(by: 1)
    await store.receive(.recordingMemo(.timerUpdated)) {
      $0.recordingMemo?.duration = 2
    }
    await self.mainRunLoop.advance(by: 0.5)
    await store.send(.recordingMemo(.stopButtonTapped)) {
      $0.recordingMemo?.mode = .encoding
    }
    await store.receive(.recordingMemo(.finalRecordingTime(2.5))) {
      $0.recordingMemo?.duration = 2.5
    }
    await store.receive(.recordingMemo(.audioRecorderDidFinish(.success(true))))
    await store.receive(.recordingMemo(.delegate(.didFinish(.success(store.state.recordingMemo!)))))
    {
      $0.recordingMemo = nil
      $0.voiceMemos = [
<<<<<<< HEAD
        VoiceMemo.State(
=======
        VoiceMemoState(
>>>>>>> b3b31eec
          date: Date(timeIntervalSince1970: 0),
          duration: 2.5,
          mode: .notPlaying,
          title: "",
          url: URL(fileURLWithPath: "/tmp/DEADBEEF-DEAD-BEEF-DEAD-BEEFDEADBEEF.m4a")
        )
      ]
    }
    await recordingMemoTask.cancel()
  }

  func testPermissionDenied() async {
    let store = TestStore(
      initialState: VoiceMemos.State(),
      reducer: VoiceMemos()
    )

    let didOpenSettings = ActorIsolated(false)

    store.dependencies.audioRecorder.requestRecordPermission = { false }
    store.dependencies.mainRunLoop = .immediate
    store.dependencies.openSettings = { await didOpenSettings.setValue(true) }

    await store.send(.recordButtonTapped)
    await store.receive(.recordPermissionResponse(false)) {
      $0.alert = AlertState(title: TextState("Permission is required to record voice memos."))
      $0.audioRecorderPermission = .denied
    }
    await store.send(.alertDismissed) {
      $0.alert = nil
    }
    await store.send(.openSettingsButtonTapped).finish()
    await didOpenSettings.withValue { XCTAssert($0) }
  }

  func testRecordMemoFailure() async {
    let store = TestStore(
      initialState: VoiceMemos.State(),
      reducer: VoiceMemos()
    )

    struct SomeError: Error, Equatable {}
    let didFinish = AsyncThrowingStream<Bool, Error>.streamWithContinuation()

    store.dependencies.audioRecorder.currentTime = { 2.5 }
    store.dependencies.audioRecorder.requestRecordPermission = { true }
    store.dependencies.audioRecorder.startRecording = { _ in
      try await didFinish.stream.first { _ in true }!
    }
    store.dependencies.mainRunLoop = self.mainRunLoop.eraseToAnyScheduler()
    store.dependencies.temporaryDirectory = { URL(fileURLWithPath: "/tmp") }
    store.dependencies.uuid = .constant(UUID(uuidString: "DEADBEEF-DEAD-BEEF-DEAD-BEEFDEADBEEF")!)

    await store.send(.recordButtonTapped)
    await self.mainRunLoop.advance(by: 0.5)
    await store.receive(.recordPermissionResponse(true)) {
      $0.audioRecorderPermission = .allowed
<<<<<<< HEAD
      $0.currentRecording = VoiceMemos.State.CurrentRecording(
=======
      $0.recordingMemo = RecordingMemoState(
>>>>>>> b3b31eec
        date: Date(timeIntervalSince1970: 0),
        mode: .recording,
        url: URL(fileURLWithPath: "/tmp/DEADBEEF-DEAD-BEEF-DEAD-BEEFDEADBEEF.m4a")
      )
    }
    let recordingMemoTask = await store.send(.recordingMemo(.task))

    didFinish.continuation.finish(throwing: SomeError())
    await self.mainRunLoop.advance(by: 0.5)
    await store.receive(.recordingMemo(.audioRecorderDidFinish(.failure(SomeError()))))
    await store.receive(.recordingMemo(.delegate(.didFinish(.failure(SomeError()))))) {
      $0.alert = AlertState(title: TextState("Voice memo recording failed."))
      $0.recordingMemo = nil
    }

    await recordingMemoTask.cancel()
  }

  func testPlayMemoHappyPath() async {
    let url = URL(fileURLWithPath: "pointfreeco/functions.m4a")

    let store = TestStore(
      initialState: VoiceMemos.State(
        voiceMemos: [
<<<<<<< HEAD
          VoiceMemo.State(
=======
          VoiceMemoState(
>>>>>>> b3b31eec
            date: Date(),
            duration: 1.25,
            mode: .notPlaying,
            title: "",
            url: url
          )
        ]
      ),
      reducer: VoiceMemos()
    )

    store.dependencies.audioPlayer.play = { _ in
      try await self.mainRunLoop.sleep(for: 1)
      return true
    }
    store.dependencies.mainRunLoop = self.mainRunLoop.eraseToAnyScheduler()

    let task = await store.send(.voiceMemo(id: url, action: .playButtonTapped)) {
      $0.voiceMemos[id: url]?.mode = .playing(progress: 0)
    }
    await self.mainRunLoop.advance(by: 0.5)
    await store.receive(.voiceMemo(id: url, action: .timerUpdated(0.5))) {
      $0.voiceMemos[id: url]?.mode = .playing(progress: 0.4)
    }
    await self.mainRunLoop.advance(by: 0.5)
    await store.receive(.voiceMemo(id: url, action: .timerUpdated(1))) {
      $0.voiceMemos[id: url]?.mode = .playing(progress: 0.8)
    }
    await self.mainRunLoop.advance(by: 0.25)
    await store.receive(.voiceMemo(id: url, action: .audioPlayerClient(.success(true)))) {
      $0.voiceMemos[id: url]?.mode = .notPlaying
    }
    await task.cancel()
  }

  func testPlayMemoFailure() async {
    let url = URL(fileURLWithPath: "pointfreeco/functions.m4a")

    let store = TestStore(
      initialState: VoiceMemos.State(
        voiceMemos: [
<<<<<<< HEAD
          VoiceMemo.State(
=======
          VoiceMemoState(
>>>>>>> b3b31eec
            date: Date(),
            duration: 30,
            mode: .notPlaying,
            title: "",
            url: url
          )
        ]
      ),
      reducer: VoiceMemos()
    )

    struct SomeError: Error, Equatable {}

    store.dependencies.audioPlayer.play = { _ in throw SomeError() }
    store.dependencies.mainRunLoop = self.mainRunLoop.eraseToAnyScheduler()

    let task = await store.send(.voiceMemo(id: url, action: .playButtonTapped)) {
      $0.voiceMemos[id: url]?.mode = .playing(progress: 0)
    }
    await store.receive(.voiceMemo(id: url, action: .audioPlayerClient(.failure(SomeError())))) {
      $0.alert = AlertState(title: TextState("Voice memo playback failed."))
      $0.voiceMemos[id: url]?.mode = .notPlaying
    }
    await task.cancel()
  }

  func testStopMemo() async {
    let url = URL(fileURLWithPath: "pointfreeco/functions.m4a")

    let store = TestStore(
      initialState: VoiceMemos.State(
        voiceMemos: [
<<<<<<< HEAD
          VoiceMemo.State(
=======
          VoiceMemoState(
>>>>>>> b3b31eec
            date: Date(),
            duration: 30,
            mode: .playing(progress: 0.3),
            title: "",
            url: url
          )
        ]
      ),
      reducer: VoiceMemos()
    )

    await store.send(.voiceMemo(id: url, action: .playButtonTapped)) {
      $0.voiceMemos[id: url]?.mode = .notPlaying
    }
  }

  func testDeleteMemo() async {
    let url = URL(fileURLWithPath: "pointfreeco/functions.m4a")

    let store = TestStore(
      initialState: VoiceMemos.State(
        voiceMemos: [
<<<<<<< HEAD
          VoiceMemo.State(
=======
          VoiceMemoState(
>>>>>>> b3b31eec
            date: Date(),
            duration: 30,
            mode: .playing(progress: 0.3),
            title: "",
            url: url
          )
        ]
      ),
      reducer: VoiceMemos()
    )

    await store.send(.voiceMemo(id: url, action: .delete)) {
      $0.voiceMemos = []
    }
  }

  func testDeleteMemoWhilePlaying() async {
    let url = URL(fileURLWithPath: "pointfreeco/functions.m4a")

    let store = TestStore(
      initialState: VoiceMemos.State(
        voiceMemos: [
<<<<<<< HEAD
          VoiceMemo.State(
=======
          VoiceMemoState(
>>>>>>> b3b31eec
            date: Date(),
            duration: 10,
            mode: .notPlaying,
            title: "",
            url: url
          )
        ]
      ),
      reducer: VoiceMemos()
    )

    store.dependencies.audioPlayer.play = { _ in try await Task.never() }
    store.dependencies.mainRunLoop = self.mainRunLoop.eraseToAnyScheduler()

    await store.send(.voiceMemo(id: url, action: .playButtonTapped)) {
      $0.voiceMemos[id: url]?.mode = .playing(progress: 0)
    }
    await store.send(.voiceMemo(id: url, action: .delete)) {
      $0.voiceMemos = []
    }
  }
}<|MERGE_RESOLUTION|>--- conflicted
+++ resolved
@@ -19,7 +19,6 @@
     )
 
     let didFinish = AsyncThrowingStream<Bool, Error>.streamWithContinuation()
-
     store.dependencies.audioRecorder.currentTime = { 2.5 }
     store.dependencies.audioRecorder.requestRecordPermission = { true }
     store.dependencies.audioRecorder.startRecording = { _ in
@@ -37,11 +36,7 @@
     await self.mainRunLoop.advance()
     await store.receive(.recordPermissionResponse(true)) {
       $0.audioRecorderPermission = .allowed
-<<<<<<< HEAD
-      $0.currentRecording = VoiceMemos.State.CurrentRecording(
-=======
-      $0.recordingMemo = RecordingMemoState(
->>>>>>> b3b31eec
+      $0.recordingMemo = RecordingMemo.State(
         date: Date(timeIntervalSince1970: 0),
         mode: .recording,
         url: URL(fileURLWithPath: "/tmp/DEADBEEF-DEAD-BEEF-DEAD-BEEFDEADBEEF.m4a")
@@ -68,11 +63,7 @@
     {
       $0.recordingMemo = nil
       $0.voiceMemos = [
-<<<<<<< HEAD
         VoiceMemo.State(
-=======
-        VoiceMemoState(
->>>>>>> b3b31eec
           date: Date(timeIntervalSince1970: 0),
           duration: 2.5,
           mode: .notPlaying,
@@ -85,6 +76,7 @@
   }
 
   func testPermissionDenied() async {
+
     let store = TestStore(
       initialState: VoiceMemos.State(),
       reducer: VoiceMemos()
@@ -130,11 +122,7 @@
     await self.mainRunLoop.advance(by: 0.5)
     await store.receive(.recordPermissionResponse(true)) {
       $0.audioRecorderPermission = .allowed
-<<<<<<< HEAD
-      $0.currentRecording = VoiceMemos.State.CurrentRecording(
-=======
-      $0.recordingMemo = RecordingMemoState(
->>>>>>> b3b31eec
+      $0.recordingMemo = RecordingMemo.State(
         date: Date(timeIntervalSince1970: 0),
         mode: .recording,
         url: URL(fileURLWithPath: "/tmp/DEADBEEF-DEAD-BEEF-DEAD-BEEFDEADBEEF.m4a")
@@ -155,15 +143,10 @@
 
   func testPlayMemoHappyPath() async {
     let url = URL(fileURLWithPath: "pointfreeco/functions.m4a")
-
-    let store = TestStore(
-      initialState: VoiceMemos.State(
-        voiceMemos: [
-<<<<<<< HEAD
-          VoiceMemo.State(
-=======
-          VoiceMemoState(
->>>>>>> b3b31eec
+    let store = TestStore(
+      initialState: VoiceMemos.State(
+        voiceMemos: [
+          VoiceMemo.State(
             date: Date(),
             duration: 1.25,
             mode: .notPlaying,
@@ -176,7 +159,7 @@
     )
 
     store.dependencies.audioPlayer.play = { _ in
-      try await self.mainRunLoop.sleep(for: 1)
+      try await self.mainRunLoop.sleep(for: 1.25)
       return true
     }
     store.dependencies.mainRunLoop = self.mainRunLoop.eraseToAnyScheduler()
@@ -201,15 +184,10 @@
 
   func testPlayMemoFailure() async {
     let url = URL(fileURLWithPath: "pointfreeco/functions.m4a")
-
-    let store = TestStore(
-      initialState: VoiceMemos.State(
-        voiceMemos: [
-<<<<<<< HEAD
-          VoiceMemo.State(
-=======
-          VoiceMemoState(
->>>>>>> b3b31eec
+    let store = TestStore(
+      initialState: VoiceMemos.State(
+        voiceMemos: [
+          VoiceMemo.State(
             date: Date(),
             duration: 30,
             mode: .notPlaying,
@@ -238,15 +216,10 @@
 
   func testStopMemo() async {
     let url = URL(fileURLWithPath: "pointfreeco/functions.m4a")
-
-    let store = TestStore(
-      initialState: VoiceMemos.State(
-        voiceMemos: [
-<<<<<<< HEAD
-          VoiceMemo.State(
-=======
-          VoiceMemoState(
->>>>>>> b3b31eec
+    let store = TestStore(
+      initialState: VoiceMemos.State(
+        voiceMemos: [
+          VoiceMemo.State(
             date: Date(),
             duration: 30,
             mode: .playing(progress: 0.3),
@@ -265,15 +238,10 @@
 
   func testDeleteMemo() async {
     let url = URL(fileURLWithPath: "pointfreeco/functions.m4a")
-
-    let store = TestStore(
-      initialState: VoiceMemos.State(
-        voiceMemos: [
-<<<<<<< HEAD
-          VoiceMemo.State(
-=======
-          VoiceMemoState(
->>>>>>> b3b31eec
+    let store = TestStore(
+      initialState: VoiceMemos.State(
+        voiceMemos: [
+          VoiceMemo.State(
             date: Date(),
             duration: 30,
             mode: .playing(progress: 0.3),
@@ -296,11 +264,7 @@
     let store = TestStore(
       initialState: VoiceMemos.State(
         voiceMemos: [
-<<<<<<< HEAD
-          VoiceMemo.State(
-=======
-          VoiceMemoState(
->>>>>>> b3b31eec
+          VoiceMemo.State(
             date: Date(),
             duration: 10,
             mode: .notPlaying,
