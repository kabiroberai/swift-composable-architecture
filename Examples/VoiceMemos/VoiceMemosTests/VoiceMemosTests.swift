import ComposableArchitecture
import XCTest

@testable import VoiceMemos

let deadbeefID = UUID(uuidString: "DEADBEEF-DEAD-BEEF-DEAD-BEEFDEADBEEF")!
let deadbeefURL = URL(fileURLWithPath: "/tmp/DEADBEEF-DEAD-BEEF-DEAD-BEEFDEADBEEF.m4a")

@MainActor
final class VoiceMemosTests: XCTestCase {
  let clock = TestClock()

  func testRecordAndPlayback() async throws {
    let didFinish = AsyncThrowingStream.makeStream(of: Bool.self)
    let store = TestStore(initialState: VoiceMemos.State()) {
      VoiceMemos()
    } withDependencies: {
      $0.audioPlayer.play = { _ in
        try await self.clock.sleep(for: .milliseconds(2_500))
        return true
      }
      $0.audioRecorder.currentTime = { 2.5 }
      $0.audioRecorder.requestRecordPermission = { true }
      $0.audioRecorder.startRecording = { _ in
        try await didFinish.stream.first { _ in true }!
      }
      $0.audioRecorder.stopRecording = {
        didFinish.continuation.yield(true)
        didFinish.continuation.finish()
      }
      $0.date = .constant(Date(timeIntervalSinceReferenceDate: 0))
      $0.continuousClock = self.clock
      $0.temporaryDirectory = { URL(fileURLWithPath: "/tmp") }
      $0.uuid = .constant(deadbeefID)
    }

    await store.send(.recordButtonTapped)
    await store.receive(\.recordPermissionResponse) {
      $0.audioRecorderPermission = .allowed
      $0.recordingMemo = RecordingMemo.State(
        date: Date(timeIntervalSinceReferenceDate: 0),
        mode: .recording,
        url: deadbeefURL
      )
    }
    await store.send(.recordingMemo(.presented(.onTask)))
    await store.send(.recordingMemo(.presented(.stopButtonTapped))) {
      $0.recordingMemo?.mode = .encoding
    }
    await store.receive(\.recordingMemo.finalRecordingTime) {
      $0.recordingMemo?.duration = 2.5
    }
    await store.receive(\.recordingMemo.audioRecorderDidFinish.success)
    await store.receive(\.recordingMemo.delegate.didFinish.success) {
      $0.recordingMemo = nil
      $0.voiceMemos = [
        VoiceMemo.State(
          date: Date(timeIntervalSinceReferenceDate: 0),
          duration: 2.5,
          mode: .notPlaying,
          title: "",
          url: deadbeefURL
        )
      ]
    }
    await store.send(.voiceMemos(.element(id: deadbeefURL, action: .playButtonTapped))) {
      $0.voiceMemos[id: deadbeefURL]?.mode = .playing(progress: 0)
    }
<<<<<<< HEAD
    await store.receive(.voiceMemos(.element(id: deadbeefURL, action: .delegate(.playbackStarted))))
    await self.clock.run()

    await store.receive(.voiceMemos(.element(id: deadbeefURL, action: .timerUpdated(0.5)))) {
      $0.voiceMemos[id: deadbeefURL]?.mode = .playing(progress: 0.2)
    }
    await store.receive(.voiceMemos(.element(id: deadbeefURL, action: .timerUpdated(1)))) {
      $0.voiceMemos[id: deadbeefURL]?.mode = .playing(progress: 0.4)
    }
    await store.receive(.voiceMemos(.element(id: deadbeefURL, action: .timerUpdated(1.5)))) {
      $0.voiceMemos[id: deadbeefURL]?.mode = .playing(progress: 0.6)
    }
    await store.receive(.voiceMemos(.element(id: deadbeefURL, action: .timerUpdated(2)))) {
      $0.voiceMemos[id: deadbeefURL]?.mode = .playing(progress: 0.8)
    }
    await store.receive(
      .voiceMemos(.element(id: deadbeefURL, action: .audioPlayerClient(.success(true))))
    ) {
=======
    await store.receive(\.voiceMemos[id: deadbeefURL].delegate.playbackStarted)
    await self.clock.run()

    await store.receive(\.voiceMemos[id: deadbeefURL].timerUpdated) {
      $0.voiceMemos[id: deadbeefURL]?.mode = .playing(progress: 0.2)
    }
    await store.receive(\.voiceMemos[id: deadbeefURL].timerUpdated) {
      $0.voiceMemos[id: deadbeefURL]?.mode = .playing(progress: 0.4)
    }
    await store.receive(\.voiceMemos[id: deadbeefURL].timerUpdated) {
      $0.voiceMemos[id: deadbeefURL]?.mode = .playing(progress: 0.6)
    }
    await store.receive(\.voiceMemos[id: deadbeefURL].timerUpdated) {
      $0.voiceMemos[id: deadbeefURL]?.mode = .playing(progress: 0.8)
    }
    await store.receive(\.voiceMemos[id: deadbeefURL].audioPlayerClient.success) {
>>>>>>> 05b9b225
      $0.voiceMemos[id: deadbeefURL]?.mode = .notPlaying
    }
  }

  func testRecordMemoHappyPath() async throws {
    let didFinish = AsyncThrowingStream.makeStream(of: Bool.self)

    let store = TestStore(initialState: VoiceMemos.State()) {
      VoiceMemos()
    } withDependencies: {
      $0.audioRecorder.currentTime = { 2.5 }
      $0.audioRecorder.requestRecordPermission = { true }
      $0.audioRecorder.startRecording = { _ in
        try await didFinish.stream.first { _ in true }!
      }
      $0.audioRecorder.stopRecording = {
        didFinish.continuation.yield(true)
        didFinish.continuation.finish()
      }
      $0.date = .constant(Date(timeIntervalSinceReferenceDate: 0))
      $0.continuousClock = self.clock
      $0.temporaryDirectory = { URL(fileURLWithPath: "/tmp") }
      $0.uuid = .constant(UUID(uuidString: "DEADBEEF-DEAD-BEEF-DEAD-BEEFDEADBEEF")!)
    }

    await store.send(.recordButtonTapped)
    await self.clock.advance()
    await store.receive(\.recordPermissionResponse) {
      $0.audioRecorderPermission = .allowed
      $0.recordingMemo = RecordingMemo.State(
        date: Date(timeIntervalSinceReferenceDate: 0),
        mode: .recording,
        url: URL(fileURLWithPath: "/tmp/DEADBEEF-DEAD-BEEF-DEAD-BEEFDEADBEEF.m4a")
      )
    }
    let recordingMemoTask = await store.send(.recordingMemo(.presented(.onTask)))
    await self.clock.advance(by: .seconds(1))
    await store.receive(\.recordingMemo.timerUpdated) {
      $0.recordingMemo?.duration = 1
    }
    await self.clock.advance(by: .seconds(1))
    await store.receive(\.recordingMemo.timerUpdated) {
      $0.recordingMemo?.duration = 2
    }
    await self.clock.advance(by: .milliseconds(500))
    await store.send(.recordingMemo(.presented(.stopButtonTapped))) {
      $0.recordingMemo?.mode = .encoding
    }
    await store.receive(\.recordingMemo.finalRecordingTime) {
      $0.recordingMemo?.duration = 2.5
    }
    await store.receive(\.recordingMemo.audioRecorderDidFinish.success)
    await store.receive(\.recordingMemo.delegate.didFinish.success) {
      $0.recordingMemo = nil
      $0.voiceMemos = [
        VoiceMemo.State(
          date: Date(timeIntervalSinceReferenceDate: 0),
          duration: 2.5,
          mode: .notPlaying,
          title: "",
          url: URL(fileURLWithPath: "/tmp/DEADBEEF-DEAD-BEEF-DEAD-BEEFDEADBEEF.m4a")
        )
      ]
    }
    await recordingMemoTask.cancel()
  }

  func testPermissionDenied() async {
    var didOpenSettings = false
    let store = TestStore(initialState: VoiceMemos.State()) {
      VoiceMemos()
    } withDependencies: {
      $0.audioRecorder.requestRecordPermission = { false }
      $0.openSettings = { @MainActor in didOpenSettings = true }
    }

    await store.send(.recordButtonTapped)
    await store.receive(\.recordPermissionResponse) {
      $0.alert = AlertState { TextState("Permission is required to record voice memos.") }
      $0.audioRecorderPermission = .denied
    }
    await store.send(.alert(.dismiss)) {
      $0.alert = nil
    }
    await store.send(.openSettingsButtonTapped).finish()
    XCTAssert(didOpenSettings)
  }

  func testRecordMemoFailure() async {
    struct SomeError: Error, Equatable {}
    let didFinish = AsyncThrowingStream.makeStream(of: Bool.self)

    let store = TestStore(initialState: VoiceMemos.State()) {
      VoiceMemos()
    } withDependencies: {
      $0.audioRecorder.requestRecordPermission = { true }
      $0.audioRecorder.startRecording = { _ in
        try await didFinish.stream.first { _ in true }!
      }
      $0.continuousClock = self.clock
      $0.date = .constant(Date(timeIntervalSinceReferenceDate: 0))
      $0.temporaryDirectory = { URL(fileURLWithPath: "/tmp") }
      $0.uuid = .constant(deadbeefID)
    }

    await store.send(.recordButtonTapped)
    await store.receive(\.recordPermissionResponse) {
      $0.audioRecorderPermission = .allowed
      $0.recordingMemo = RecordingMemo.State(
        date: Date(timeIntervalSinceReferenceDate: 0),
        mode: .recording,
        url: deadbeefURL
      )
    }
    await store.send(.recordingMemo(.presented(.onTask)))

    didFinish.continuation.finish(throwing: SomeError())
    await store.receive(\.recordingMemo.audioRecorderDidFinish.failure)
    await store.receive(\.recordingMemo.delegate.didFinish.failure) {
      $0.alert = AlertState { TextState("Voice memo recording failed.") }
      $0.recordingMemo = nil
    }
  }

  // Demonstration of how to write a non-exhaustive test for recording a memo and it failing to
  // record.
  func testRecordMemoFailure_NonExhaustive() async {
    struct SomeError: Error, Equatable {}
    let didFinish = AsyncThrowingStream.makeStream(of: Bool.self)

    let store = TestStore(initialState: VoiceMemos.State()) {
      VoiceMemos()
    } withDependencies: {
      $0.audioRecorder.currentTime = { 2.5 }
      $0.audioRecorder.requestRecordPermission = { true }
      $0.audioRecorder.startRecording = { _ in
        try await didFinish.stream.first { _ in true }!
      }
      $0.continuousClock = self.clock
      $0.date = .constant(Date(timeIntervalSinceReferenceDate: 0))
      $0.temporaryDirectory = { URL(fileURLWithPath: "/tmp") }
      $0.uuid = .constant(deadbeefID)
    }
    store.exhaustivity = .off(showSkippedAssertions: true)

    await store.send(.recordButtonTapped)
    await store.send(.recordingMemo(.presented(.onTask)))
    didFinish.continuation.finish(throwing: SomeError())
    await store.receive(\.recordingMemo.delegate.didFinish.failure) {
      $0.alert = AlertState { TextState("Voice memo recording failed.") }
      $0.recordingMemo = nil
    }
  }

  func testPlayMemoHappyPath() async {
    let url = URL(fileURLWithPath: "pointfreeco/functions.m4a")
    let store = TestStore(
      initialState: VoiceMemos.State(
        voiceMemos: [
          VoiceMemo.State(
            date: Date(),
            duration: 1.25,
            mode: .notPlaying,
            title: "",
            url: url
          )
        ]
      )
    ) {
      VoiceMemos()
    } withDependencies: {
      $0.audioPlayer.play = { _ in
        try await self.clock.sleep(for: .milliseconds(1_250))
        return true
      }
      $0.continuousClock = self.clock
    }

    await store.send(.voiceMemos(.element(id: url, action: .playButtonTapped))) {
      $0.voiceMemos[id: url]?.mode = .playing(progress: 0)
    }
<<<<<<< HEAD
    await store.receive(.voiceMemos(.element(id: url, action: .delegate(.playbackStarted))))
    await self.clock.advance(by: .milliseconds(500))
    await store.receive(.voiceMemos(.element(id: url, action: .timerUpdated(0.5)))) {
      $0.voiceMemos[id: url]?.mode = .playing(progress: 0.4)
    }
    await self.clock.advance(by: .milliseconds(500))
    await store.receive(.voiceMemos(.element(id: url, action: .timerUpdated(1)))) {
      $0.voiceMemos[id: url]?.mode = .playing(progress: 0.8)
    }
    await self.clock.advance(by: .milliseconds(250))
    await store.receive(
      .voiceMemos(.element(id: url, action: .audioPlayerClient(.success(true))))
    ) {
=======
    await store.receive(\.voiceMemos[id: url].delegate.playbackStarted)
    await self.clock.advance(by: .milliseconds(500))
    await store.receive(\.voiceMemos[id: url].timerUpdated) {
      $0.voiceMemos[id: url]?.mode = .playing(progress: 0.4)
    }
    await self.clock.advance(by: .milliseconds(500))
    await store.receive(\.voiceMemos[id: url].timerUpdated) {
      $0.voiceMemos[id: url]?.mode = .playing(progress: 0.8)
    }
    await self.clock.advance(by: .milliseconds(250))
    await store.receive(\.voiceMemos[id: url].audioPlayerClient.success) {
>>>>>>> 05b9b225
      $0.voiceMemos[id: url]?.mode = .notPlaying
    }
  }

  func testPlayMemoFailure() async {
    struct SomeError: Error, Equatable {}

    let url = URL(fileURLWithPath: "pointfreeco/functions.m4a")
    let store = TestStore(
      initialState: VoiceMemos.State(
        voiceMemos: [
          VoiceMemo.State(
            date: Date(),
            duration: 30,
            mode: .notPlaying,
            title: "",
            url: url
          )
        ]
      )
    ) {
      VoiceMemos()
    } withDependencies: {
      $0.audioPlayer.play = { _ in throw SomeError() }
      $0.continuousClock = self.clock
    }

    let task = await store.send(.voiceMemos(.element(id: url, action: .playButtonTapped))) {
      $0.voiceMemos[id: url]?.mode = .playing(progress: 0)
    }
<<<<<<< HEAD
    await store.receive(.voiceMemos(.element(id: url, action: .delegate(.playbackStarted))))
    await store.receive(
      .voiceMemos(.element(id: url, action: .audioPlayerClient(.failure(SomeError()))))
    ) {
      $0.voiceMemos[id: url]?.mode = .notPlaying
    }
    await store.receive(.voiceMemos(.element(id: url, action: .delegate(.playbackFailed)))) {
=======
    await store.receive(\.voiceMemos[id: url].delegate.playbackStarted)
    await store.receive(\.voiceMemos[id: url].audioPlayerClient.failure) {
      $0.voiceMemos[id: url]?.mode = .notPlaying
    }
    await store.receive(\.voiceMemos[id: url].delegate.playbackFailed) {
>>>>>>> 05b9b225
      $0.alert = AlertState { TextState("Voice memo playback failed.") }
    }
    await task.cancel()
  }

  func testStopMemo() async {
    let url = URL(fileURLWithPath: "pointfreeco/functions.m4a")
    let store = TestStore(
      initialState: VoiceMemos.State(
        voiceMemos: [
          VoiceMemo.State(
            date: Date(),
            duration: 30,
            mode: .playing(progress: 0.3),
            title: "",
            url: url
          )
        ]
      )
    ) {
      VoiceMemos()
    }

    await store.send(.voiceMemos(.element(id: url, action: .playButtonTapped))) {
      $0.voiceMemos[id: url]?.mode = .notPlaying
    }
  }

  func testDeleteMemo() async {
    let url = URL(fileURLWithPath: "pointfreeco/functions.m4a")
    let store = TestStore(
      initialState: VoiceMemos.State(
        voiceMemos: [
          VoiceMemo.State(
            date: Date(),
            duration: 30,
            mode: .playing(progress: 0.3),
            title: "",
            url: url
          )
        ]
      )
    ) {
      VoiceMemos()
    }

    await store.send(.onDelete([0])) {
      $0.voiceMemos = []
    }
  }

  func testDeleteMemos() async {
    let date = Date()
    let store = TestStore(
      initialState: VoiceMemos.State(
        voiceMemos: [
          VoiceMemo.State(
            date: date,
            duration: 30,
            mode: .playing(progress: 0.3),
            title: "Episode 1",
            url: URL(fileURLWithPath: "pointfreeco/1.m4a")
          ),
          VoiceMemo.State(
            date: date,
            duration: 30,
            mode: .playing(progress: 0.3),
            title: "Episode 2",
            url: URL(fileURLWithPath: "pointfreeco/2.m4a")
          ),
          VoiceMemo.State(
            date: date,
            duration: 30,
            mode: .playing(progress: 0.3),
            title: "Episode 3",
            url: URL(fileURLWithPath: "pointfreeco/3.m4a")
          ),
        ]
      )
    ) {
      VoiceMemos()
    }

    await store.send(.onDelete([1])) {
      $0.voiceMemos = [
        VoiceMemo.State(
          date: date,
          duration: 30,
          mode: .playing(progress: 0.3),
          title: "Episode 1",
          url: URL(fileURLWithPath: "pointfreeco/1.m4a")
        ),
        VoiceMemo.State(
          date: date,
          duration: 30,
          mode: .playing(progress: 0.3),
          title: "Episode 3",
          url: URL(fileURLWithPath: "pointfreeco/3.m4a")
        ),
      ]
    }
  }

  func testDeleteMemoWhilePlaying() async {
    let url = URL(fileURLWithPath: "pointfreeco/functions.m4a")

    let store = TestStore(
      initialState: VoiceMemos.State(
        voiceMemos: [
          VoiceMemo.State(
            date: Date(),
            duration: 10,
            mode: .notPlaying,
            title: "",
            url: url
          )
        ]
      )
    ) {
      VoiceMemos()
    } withDependencies: {
      $0.audioPlayer.play = { _ in try await Task.never() }
      $0.continuousClock = self.clock
    }

    await store.send(.voiceMemos(.element(id: url, action: .playButtonTapped))) {
      $0.voiceMemos[id: url]?.mode = .playing(progress: 0)
    }
<<<<<<< HEAD
    await store.receive(.voiceMemos(.element(id: url, action: .delegate(.playbackStarted))))
=======
    await store.receive(\.voiceMemos[id: url].delegate.playbackStarted)
>>>>>>> 05b9b225
    await store.send(.onDelete([0])) {
      $0.voiceMemos = []
    }
    await store.finish()
  }
}<|MERGE_RESOLUTION|>--- conflicted
+++ resolved
@@ -66,26 +66,6 @@
     await store.send(.voiceMemos(.element(id: deadbeefURL, action: .playButtonTapped))) {
       $0.voiceMemos[id: deadbeefURL]?.mode = .playing(progress: 0)
     }
-<<<<<<< HEAD
-    await store.receive(.voiceMemos(.element(id: deadbeefURL, action: .delegate(.playbackStarted))))
-    await self.clock.run()
-
-    await store.receive(.voiceMemos(.element(id: deadbeefURL, action: .timerUpdated(0.5)))) {
-      $0.voiceMemos[id: deadbeefURL]?.mode = .playing(progress: 0.2)
-    }
-    await store.receive(.voiceMemos(.element(id: deadbeefURL, action: .timerUpdated(1)))) {
-      $0.voiceMemos[id: deadbeefURL]?.mode = .playing(progress: 0.4)
-    }
-    await store.receive(.voiceMemos(.element(id: deadbeefURL, action: .timerUpdated(1.5)))) {
-      $0.voiceMemos[id: deadbeefURL]?.mode = .playing(progress: 0.6)
-    }
-    await store.receive(.voiceMemos(.element(id: deadbeefURL, action: .timerUpdated(2)))) {
-      $0.voiceMemos[id: deadbeefURL]?.mode = .playing(progress: 0.8)
-    }
-    await store.receive(
-      .voiceMemos(.element(id: deadbeefURL, action: .audioPlayerClient(.success(true))))
-    ) {
-=======
     await store.receive(\.voiceMemos[id: deadbeefURL].delegate.playbackStarted)
     await self.clock.run()
 
@@ -102,7 +82,6 @@
       $0.voiceMemos[id: deadbeefURL]?.mode = .playing(progress: 0.8)
     }
     await store.receive(\.voiceMemos[id: deadbeefURL].audioPlayerClient.success) {
->>>>>>> 05b9b225
       $0.voiceMemos[id: deadbeefURL]?.mode = .notPlaying
     }
   }
@@ -284,21 +263,6 @@
     await store.send(.voiceMemos(.element(id: url, action: .playButtonTapped))) {
       $0.voiceMemos[id: url]?.mode = .playing(progress: 0)
     }
-<<<<<<< HEAD
-    await store.receive(.voiceMemos(.element(id: url, action: .delegate(.playbackStarted))))
-    await self.clock.advance(by: .milliseconds(500))
-    await store.receive(.voiceMemos(.element(id: url, action: .timerUpdated(0.5)))) {
-      $0.voiceMemos[id: url]?.mode = .playing(progress: 0.4)
-    }
-    await self.clock.advance(by: .milliseconds(500))
-    await store.receive(.voiceMemos(.element(id: url, action: .timerUpdated(1)))) {
-      $0.voiceMemos[id: url]?.mode = .playing(progress: 0.8)
-    }
-    await self.clock.advance(by: .milliseconds(250))
-    await store.receive(
-      .voiceMemos(.element(id: url, action: .audioPlayerClient(.success(true))))
-    ) {
-=======
     await store.receive(\.voiceMemos[id: url].delegate.playbackStarted)
     await self.clock.advance(by: .milliseconds(500))
     await store.receive(\.voiceMemos[id: url].timerUpdated) {
@@ -310,7 +274,6 @@
     }
     await self.clock.advance(by: .milliseconds(250))
     await store.receive(\.voiceMemos[id: url].audioPlayerClient.success) {
->>>>>>> 05b9b225
       $0.voiceMemos[id: url]?.mode = .notPlaying
     }
   }
@@ -341,21 +304,11 @@
     let task = await store.send(.voiceMemos(.element(id: url, action: .playButtonTapped))) {
       $0.voiceMemos[id: url]?.mode = .playing(progress: 0)
     }
-<<<<<<< HEAD
-    await store.receive(.voiceMemos(.element(id: url, action: .delegate(.playbackStarted))))
-    await store.receive(
-      .voiceMemos(.element(id: url, action: .audioPlayerClient(.failure(SomeError()))))
-    ) {
-      $0.voiceMemos[id: url]?.mode = .notPlaying
-    }
-    await store.receive(.voiceMemos(.element(id: url, action: .delegate(.playbackFailed)))) {
-=======
     await store.receive(\.voiceMemos[id: url].delegate.playbackStarted)
     await store.receive(\.voiceMemos[id: url].audioPlayerClient.failure) {
       $0.voiceMemos[id: url]?.mode = .notPlaying
     }
     await store.receive(\.voiceMemos[id: url].delegate.playbackFailed) {
->>>>>>> 05b9b225
       $0.alert = AlertState { TextState("Voice memo playback failed.") }
     }
     await task.cancel()
@@ -484,11 +437,7 @@
     await store.send(.voiceMemos(.element(id: url, action: .playButtonTapped))) {
       $0.voiceMemos[id: url]?.mode = .playing(progress: 0)
     }
-<<<<<<< HEAD
-    await store.receive(.voiceMemos(.element(id: url, action: .delegate(.playbackStarted))))
-=======
     await store.receive(\.voiceMemos[id: url].delegate.playbackStarted)
->>>>>>> 05b9b225
     await store.send(.onDelete([0])) {
       $0.voiceMemos = []
     }
