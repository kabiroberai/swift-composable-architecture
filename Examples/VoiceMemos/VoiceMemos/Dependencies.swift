import Dependencies
import SwiftUI
import XCTestDynamicOverlay

extension DependencyValues {
  var openSettings: @Sendable () async -> Void {
    get { self[OpenSettingsKey.self] }
    set { self[OpenSettingsKey.self] = newValue }
  }

  private enum OpenSettingsKey: DependencyKey {
    typealias Value = @Sendable () async -> Void

    static let liveValue: @Sendable () async -> Void = {
      await MainActor.run {
        UIApplication.shared.open(URL(string: UIApplication.openSettingsURLString)!)
      }
    }
    static let testValue: @Sendable () async -> Void = unimplemented(
      #"@Dependency(\.openSettings)"#
    )
  }

  var temporaryDirectory: @Sendable () -> URL {
    get { self[TemporaryDirectoryKey.self] }
    set { self[TemporaryDirectoryKey.self] = newValue }
  }

  private enum TemporaryDirectoryKey: DependencyKey {
    static let liveValue: @Sendable () -> URL = { URL(fileURLWithPath: NSTemporaryDirectory()) }
<<<<<<< HEAD
    static let testValue: @Sendable () -> URL = XCTUnimplemented(
      #"@Dependency(\.temporaryDirectory)"#,
      placeholder: URL(fileURLWithPath: NSTemporaryDirectory())
=======
    static let testValue: @Sendable () -> URL = unimplemented(
      #"@Dependency(\.temporaryDirectory)"#
>>>>>>> 2781e9ae
    )
  }
}<|MERGE_RESOLUTION|>--- conflicted
+++ resolved
@@ -28,14 +28,9 @@
 
   private enum TemporaryDirectoryKey: DependencyKey {
     static let liveValue: @Sendable () -> URL = { URL(fileURLWithPath: NSTemporaryDirectory()) }
-<<<<<<< HEAD
     static let testValue: @Sendable () -> URL = XCTUnimplemented(
       #"@Dependency(\.temporaryDirectory)"#,
       placeholder: URL(fileURLWithPath: NSTemporaryDirectory())
-=======
-    static let testValue: @Sendable () -> URL = unimplemented(
-      #"@Dependency(\.temporaryDirectory)"#
->>>>>>> 2781e9ae
     )
   }
 }