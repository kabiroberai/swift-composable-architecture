import AVFoundation
import ComposableArchitecture
@preconcurrency import Foundation
import SwiftUI

struct VoiceMemosState: Equatable {
  var alert: AlertState<VoiceMemosAction>?
  var audioRecorderPermission = RecorderPermission.undetermined
  var currentRecording: CurrentRecording?
  var voiceMemos: IdentifiedArrayOf<VoiceMemo> = []

  struct CurrentRecording: Equatable {
    var date: Date
    var duration: TimeInterval = 0
    var mode: Mode = .recording
    var url: URL

    enum Mode {
      case recording
      case encoding
    }
  }

  enum RecorderPermission {
    case allowed
    case denied
    case undetermined
  }
}

enum VoiceMemosAction: Equatable {
  case alertDismissed
  case audioRecorderDidFinish(TaskResult<Bool>)
  case currentRecordingTimerUpdated
  case finalRecordingTime(TimeInterval)
  case openSettingsButtonTapped
  case recordButtonTapped
  case recordPermissionResponse(Bool)
  case voiceMemo(id: VoiceMemo.ID, action: VoiceMemoAction)
}

struct VoiceMemosEnvironment {
  var audioPlayer: AudioPlayerClient
  var audioRecorder: AudioRecorderClient
  var mainRunLoop: AnySchedulerOf<RunLoop>
  var openSettings: @Sendable () async -> Void
  var temporaryDirectory: @Sendable () -> URL
  var uuid: @Sendable () -> UUID
}

let voiceMemosReducer = Reducer<VoiceMemosState, VoiceMemosAction, VoiceMemosEnvironment>.combine(
  voiceMemoReducer.forEach(
    state: \.voiceMemos,
    action: /VoiceMemosAction.voiceMemo(id:action:),
    environment: {
      VoiceMemoEnvironment(audioPlayerClient: $0.audioPlayer, mainRunLoop: $0.mainRunLoop)
    }
  ),
  .init { state, action, environment in
    enum RecordId {}

    func startRecording() -> Effect<VoiceMemosAction, Never> {
      let url = environment.temporaryDirectory()
        .appendingPathComponent(environment.uuid().uuidString)
        .appendingPathExtension("m4a")
      state.currentRecording = VoiceMemosState.CurrentRecording(
        date: environment.mainRunLoop.now.date,
        url: url
      )

      return .run { send in
        await withTaskGroup(of: Void.self) { group in
          group.addTask {
            await send(.audioRecorderDidFinish(.init { try await environment.audioRecorder.startRecording(url) }))
          }
          group.addTask {
            for await _ in environment.mainRunLoop.timer(interval: .seconds(1)) {
              await send(.currentRecordingTimerUpdated)
            }
          }
        }
      }
      .cancellable(id: RecordId.self, cancelInFlight: true)
    }

    switch action {
    case .alertDismissed:
      state.alert = nil
      return .none

    case .audioRecorderDidFinish(.success(true)):
      guard
        let currentRecording = state.currentRecording,
        currentRecording.mode == .encoding
      else {
        assertionFailure()
        return .none
      }

      state.currentRecording = nil
      state.voiceMemos.insert(
        VoiceMemo(
          date: currentRecording.date,
          duration: currentRecording.duration,
          url: currentRecording.url
        ),
        at: 0
      )
      return .cancel(id: RecordId.self)

<<<<<<< HEAD
    case .audioRecorderDidFinish(.success(false)), .audioRecorderDidFinish(.failure):
      state.alert = .init(title: .init("Voice memo recording failed."))
=======
    case .audioRecorder(.success(.didFinishRecording(successfully: false))),
      .audioRecorder(.failure):
      state.alert = AlertState(title: TextState("Voice memo recording failed."))
>>>>>>> 9a1541aa
      state.currentRecording = nil
      return .cancel(id: RecordId.self)

    case .currentRecordingTimerUpdated:
      state.currentRecording?.duration += 1
      return .none

    case let .finalRecordingTime(duration):
      state.currentRecording?.duration = duration
      return .none

    case .openSettingsButtonTapped:
      return .fireAndForget { 
        await environment.openSettings()
      }

    case .recordButtonTapped:
      switch state.audioRecorderPermission {
      case .undetermined:
        return .task { 
          await .recordPermissionResponse(environment.audioRecorder.requestRecordPermission())
        }

      case .denied:
        state.alert = AlertState(title: TextState("Permission is required to record voice memos."))
        return .none

      case .allowed:
        guard let currentRecording = state.currentRecording else {
          return startRecording()
        }

        switch currentRecording.mode {
        case .encoding:
          return .none

        case .recording:
          state.currentRecording?.mode = .encoding

          return .run { send in
            if let currentTime = await environment.audioRecorder.currentTime() {
              await send(.finalRecordingTime(currentTime))
            }
            await environment.audioRecorder.stopRecording()
          }
        }
      }

    case let .recordPermissionResponse(permission):
      state.audioRecorderPermission = permission ? .allowed : .denied
      if permission {
        return startRecording()
      } else {
        state.alert = AlertState(title: TextState("Permission is required to record voice memos."))
        return .none
      }

    case .voiceMemo(id: _, action: .audioPlayerClient(.failure)):
      state.alert = AlertState(title: TextState("Voice memo playback failed."))
      return .none

    case let .voiceMemo(id: id, action: .delete):
      state.voiceMemos.remove(id: id)
      return .none

    case let .voiceMemo(id: tappedId, action: .playButtonTapped):
      for id in state.voiceMemos.ids where id != tappedId {
        state.voiceMemos[id: id]?.mode = .notPlaying
      }
      return .none

    case .voiceMemo:
      return .none
    }
  }
)

struct VoiceMemosView: View {
  let store: Store<VoiceMemosState, VoiceMemosAction>

  var body: some View {
    WithViewStore(self.store) { viewStore in
      NavigationView {
        VStack {
          List {
            ForEachStore(
              self.store.scope(
                state: \.voiceMemos, action: VoiceMemosAction.voiceMemo(id:action:)
              )
            ) {
              VoiceMemoView(store: $0)
            }
            .onDelete { indexSet in
              for index in indexSet {
                viewStore.send(.voiceMemo(id: viewStore.voiceMemos[index].id, action: .delete))
              }
            }
          }
          VStack {
            ZStack {
              Circle()
                .foregroundColor(Color(.label))
                .frame(width: 74, height: 74)

              Button(action: { viewStore.send(.recordButtonTapped, animation: .spring()) }) {
                RoundedRectangle(cornerRadius: viewStore.currentRecording != nil ? 4 : 35)
                  .foregroundColor(Color(.systemRed))
                  .padding(viewStore.currentRecording != nil ? 17 : 2)
              }
              .frame(width: 70, height: 70)

              if viewStore.state.audioRecorderPermission == .denied {
                VStack(spacing: 10) {
                  Text("Recording requires microphone access.")
                    .multilineTextAlignment(.center)
                  Button("Open Settings") { viewStore.send(.openSettingsButtonTapped) }
                }
                .frame(maxWidth: .infinity, maxHeight: 74)
                .background(Color.white.opacity(0.9))
              }
            }

            if let duration = viewStore.currentRecording?.duration,
              let formattedDuration = dateComponentsFormatter.string(from: duration)
            {
              Text(formattedDuration)
                .font(.body.monospacedDigit().bold())
                .foregroundColor(.white)
                .colorMultiply(Color(Int(duration).isMultiple(of: 2) ? .systemRed : .label))
                .animation(.easeInOut(duration: 0.5), value: duration)
            }
          }
          .padding()
        }
        .alert(
          self.store.scope(state: \.alert),
          dismiss: .alertDismissed
        )
        .navigationBarTitle("Voice memos")
      }
      .navigationViewStyle(.stack)
    }
  }
}

struct VoiceMemos_Previews: PreviewProvider {
  static var previews: some View {
    VoiceMemosView(
      store: Store(
        initialState: VoiceMemosState(
          voiceMemos: [
            VoiceMemo(
              date: Date(),
              duration: 30,
              mode: .playing(progress: 0.3),
              title: "Functions",
              url: URL(string: "https://www.pointfree.co/functions")!
            ),
            VoiceMemo(
              date: Date(),
              duration: 2,
              mode: .notPlaying,
              title: "",
              url: URL(string: "https://www.pointfree.co/untitled")!
            ),
          ]
        ),
        reducer: voiceMemosReducer,
        environment: VoiceMemosEnvironment(
          audioPlayer: .live,
          // NB: AVAudioRecorder doesn't work in previews, so we stub out the dependency here.
<<<<<<< HEAD
          audioRecorder: .init(
            currentTime: { 10 },
            requestRecordPermission: { true },
            startRecording: { _ in try await Task.never() },
            stopRecording: { }
=======
          audioRecorder: AudioRecorderClient(
            currentTime: { Effect(value: 10) },
            requestRecordPermission: { Effect(value: true) },
            startRecording: { _ in .none },
            stopRecording: { .none }
>>>>>>> 9a1541aa
          ),
          mainRunLoop: .main,
          openSettings: { },
          temporaryDirectory: { URL(fileURLWithPath: NSTemporaryDirectory()) },
          uuid: { UUID() }
        )
      )
    )
    .environment(\.colorScheme, .dark)
  }
}<|MERGE_RESOLUTION|>--- conflicted
+++ resolved
@@ -56,7 +56,7 @@
       VoiceMemoEnvironment(audioPlayerClient: $0.audioPlayer, mainRunLoop: $0.mainRunLoop)
     }
   ),
-  .init { state, action, environment in
+  Reducer { state, action, environment in
     enum RecordId {}
 
     func startRecording() -> Effect<VoiceMemosAction, Never> {
@@ -71,7 +71,11 @@
       return .run { send in
         await withTaskGroup(of: Void.self) { group in
           group.addTask {
-            await send(.audioRecorderDidFinish(.init { try await environment.audioRecorder.startRecording(url) }))
+            await send(
+              .audioRecorderDidFinish(
+                TaskResult { try await environment.audioRecorder.startRecording(url) }
+              )
+            )
           }
           group.addTask {
             for await _ in environment.mainRunLoop.timer(interval: .seconds(1)) {
@@ -108,14 +112,8 @@
       )
       return .cancel(id: RecordId.self)
 
-<<<<<<< HEAD
     case .audioRecorderDidFinish(.success(false)), .audioRecorderDidFinish(.failure):
-      state.alert = .init(title: .init("Voice memo recording failed."))
-=======
-    case .audioRecorder(.success(.didFinishRecording(successfully: false))),
-      .audioRecorder(.failure):
       state.alert = AlertState(title: TextState("Voice memo recording failed."))
->>>>>>> 9a1541aa
       state.currentRecording = nil
       return .cancel(id: RecordId.self)
 
@@ -128,14 +126,14 @@
       return .none
 
     case .openSettingsButtonTapped:
-      return .fireAndForget { 
+      return .fireAndForget {
         await environment.openSettings()
       }
 
     case .recordButtonTapped:
       switch state.audioRecorderPermission {
       case .undetermined:
-        return .task { 
+        return .task {
           await .recordPermissionResponse(environment.audioRecorder.requestRecordPermission())
         }
 
@@ -287,22 +285,14 @@
         environment: VoiceMemosEnvironment(
           audioPlayer: .live,
           // NB: AVAudioRecorder doesn't work in previews, so we stub out the dependency here.
-<<<<<<< HEAD
-          audioRecorder: .init(
+          audioRecorder: AudioRecorderClient(
             currentTime: { 10 },
             requestRecordPermission: { true },
             startRecording: { _ in try await Task.never() },
-            stopRecording: { }
-=======
-          audioRecorder: AudioRecorderClient(
-            currentTime: { Effect(value: 10) },
-            requestRecordPermission: { Effect(value: true) },
-            startRecording: { _ in .none },
-            stopRecording: { .none }
->>>>>>> 9a1541aa
+            stopRecording: {}
           ),
           mainRunLoop: .main,
-          openSettings: { },
+          openSettings: {},
           temporaryDirectory: { URL(fileURLWithPath: NSTemporaryDirectory()) },
           uuid: { UUID() }
         )
