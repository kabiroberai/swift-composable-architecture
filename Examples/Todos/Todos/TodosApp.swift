import ComposableArchitecture
import SwiftUI

@main
struct TodosApp: App {
  var body: some Scene {
    WindowGroup {
      AppView(
        store: Store(
<<<<<<< HEAD
          initialState: AppState(),
          reducer: appReducer,
          environment: AppEnvironment(
            mainQueue: .main,
            uuid: { UUID() }
          )
=======
          initialState: .init(),
          reducer: AppReducer()
            .debug()
>>>>>>> abaf0ce9
        )
      )
    }
  }
}<|MERGE_RESOLUTION|>--- conflicted
+++ resolved
@@ -7,18 +7,9 @@
     WindowGroup {
       AppView(
         store: Store(
-<<<<<<< HEAD
-          initialState: AppState(),
-          reducer: appReducer,
-          environment: AppEnvironment(
-            mainQueue: .main,
-            uuid: { UUID() }
-          )
-=======
           initialState: .init(),
           reducer: AppReducer()
             .debug()
->>>>>>> abaf0ce9
         )
       )
     }
