import ComposableArchitecture
import XCTest

@testable import Todos

@MainActor
class TodosTests: XCTestCase {
  let mainQueue = DispatchQueue.test

  func testAddTodo() {
    let store = _TestStore(
      initialState: .init(),
      reducer: AppReducer()
        .dependency(\.mainQueue, self.mainQueue.eraseToAnyScheduler())
        .dependency(\.uuid, .incrementing)
    )

    store.send(.addTodoButtonTapped) {
      $0.todos.insert(
        .init(
          description: "",
          id: UUID(uuidString: "00000000-0000-0000-0000-000000000000")!,
          isComplete: false
        ),
        at: 0
      )
    }
  }

  func testEditTodo() {
    let state = AppReducer.State(
      todos: [
        .init(
          description: "",
          id: UUID(uuidString: "00000000-0000-0000-0000-000000000000")!,
          isComplete: false
        )
      ]
    )
    let store = _TestStore(
      initialState: state,
      reducer: AppReducer()
        .dependency(\.mainQueue, self.mainQueue.eraseToAnyScheduler())
        .dependency(\.uuid, .incrementing)
    )

    store.send(
      .todo(id: state.todos[0].id, action: .textFieldChanged("Learn Composable Architecture"))
    ) {
      $0.todos[id: state.todos[0].id]?.description = "Learn Composable Architecture"
    }
  }

  func testCompleteTodo() {
    let state = AppReducer.State(
      todos: [
        .init(
          description: "",
          id: UUID(uuidString: "00000000-0000-0000-0000-000000000000")!,
          isComplete: false
        ),
        .init(
          description: "",
          id: UUID(uuidString: "00000000-0000-0000-0000-000000000001")!,
          isComplete: false
        ),
      ]
    )
    let store = _TestStore(
      initialState: state,
      reducer: AppReducer()
        .dependency(\.mainQueue, self.mainQueue.eraseToAnyScheduler())
        .dependency(\.uuid, .incrementing)
    )

    store.send(.todo(id: state.todos[0].id, action: .checkBoxToggled)) {
      $0.todos[id: state.todos[0].id]?.isComplete = true
    }
    self.mainQueue.advance(by: 1)
    store.receive(.sortCompletedTodos) {
      $0.todos = [
        $0.todos[1],
        $0.todos[0],
      ]
    }
  }

  func testCompleteTodoDebounces() {
    let state = AppReducer.State(
      todos: [
        .init(
          description: "",
          id: UUID(uuidString: "00000000-0000-0000-0000-000000000000")!,
          isComplete: false
        ),
        .init(
          description: "",
          id: UUID(uuidString: "00000000-0000-0000-0000-000000000001")!,
          isComplete: false
        ),
      ]
    )
    let store = _TestStore(
      initialState: state,
      reducer: AppReducer()
        .dependency(\.mainQueue, self.mainQueue.eraseToAnyScheduler())
        .dependency(\.uuid, .incrementing)
    )

    store.send(.todo(id: state.todos[0].id, action: .checkBoxToggled)) {
      $0.todos[id: state.todos[0].id]?.isComplete = true
    }
    self.mainQueue.advance(by: 0.5)
    store.send(.todo(id: state.todos[0].id, action: .checkBoxToggled)) {
      $0.todos[id: state.todos[0].id]?.isComplete = false
    }
    self.mainQueue.advance(by: 1)
    store.receive(.sortCompletedTodos)
  }

  func testClearCompleted() {
    let store = _TestStore(
      initialState: .init(
        todos: [
          .init(
            description: "",
            id: UUID(uuidString: "00000000-0000-0000-0000-000000000000")!,
            isComplete: false
          ),
          .init(
            description: "",
            id: UUID(uuidString: "00000000-0000-0000-0000-000000000001")!,
            isComplete: true
          ),
        ]
      ),
      reducer: AppReducer()
        .dependency(\.mainQueue, self.mainQueue.eraseToAnyScheduler())
        .dependency(\.uuid, .incrementing)
    )

    store.send(.clearCompletedButtonTapped) {
      $0.todos = [
        $0.todos[0]
      ]
    }
  }

  func testDelete() {
    let store = _TestStore(
      initialState: .init(
        todos: [
          .init(
            description: "",
            id: UUID(uuidString: "00000000-0000-0000-0000-000000000000")!,
            isComplete: false
          ),
          .init(
            description: "",
            id: UUID(uuidString: "00000000-0000-0000-0000-000000000001")!,
            isComplete: false
          ),
          .init(
            description: "",
            id: UUID(uuidString: "00000000-0000-0000-0000-000000000002")!,
            isComplete: false
          ),
        ]
      ),
      reducer: AppReducer()
        .dependency(\.mainQueue, self.mainQueue.eraseToAnyScheduler())
        .dependency(\.uuid, .incrementing)
    )

    store.send(.delete([1])) {
      $0.todos = [
        $0.todos[0],
        $0.todos[2],
      ]
    }
  }

<<<<<<< HEAD
  func testEditModeMoving() async {
    let state = AppState(
      todos: [
        Todo(
          description: "",
          id: UUID(uuidString: "00000000-0000-0000-0000-000000000000")!,
          isComplete: false
        ),
        Todo(
          description: "",
          id: UUID(uuidString: "00000000-0000-0000-0000-000000000001")!,
          isComplete: false
        ),
        Todo(
          description: "",
          id: UUID(uuidString: "00000000-0000-0000-0000-000000000002")!,
          isComplete: false
        ),
      ]
    )
    let store = TestStore(
      initialState: state,
      reducer: appReducer,
      environment: AppEnvironment(
        mainQueue: self.scheduler.eraseToAnyScheduler(),
        uuid: UUID.incrementing
      )
=======
  func testEditModeMoving() {
    let store = _TestStore(
      initialState: .init(
        todos: [
          .init(
            description: "",
            id: UUID(uuidString: "00000000-0000-0000-0000-000000000000")!,
            isComplete: false
          ),
          .init(
            description: "",
            id: UUID(uuidString: "00000000-0000-0000-0000-000000000001")!,
            isComplete: false
          ),
          .init(
            description: "",
            id: UUID(uuidString: "00000000-0000-0000-0000-000000000002")!,
            isComplete: false
          ),
        ]
      ),
      reducer: AppReducer()
        .dependency(\.mainQueue, self.mainQueue.eraseToAnyScheduler())
        .dependency(\.uuid, .incrementing)
>>>>>>> abaf0ce9
    )

    store.send(.editModeChanged(.active)) {
      $0.editMode = .active
    }
    store.send(.move([0], 2)) {
      $0.todos = [
        $0.todos[1],
        $0.todos[0],
        $0.todos[2],
      ]
    }
<<<<<<< HEAD
    await self.scheduler.advance(by: .milliseconds(100))
    await store.receive(.sortCompletedTodos)
  }

  func testEditModeMovingWithFilter() async {
    let state = AppState(
      todos: [
        Todo(
          description: "",
          id: UUID(uuidString: "00000000-0000-0000-0000-000000000000")!,
          isComplete: false
        ),
        Todo(
          description: "",
          id: UUID(uuidString: "00000000-0000-0000-0000-000000000001")!,
          isComplete: true
        ),
        Todo(
          description: "",
          id: UUID(uuidString: "00000000-0000-0000-0000-000000000002")!,
          isComplete: false
        ),
        Todo(
          description: "",
          id: UUID(uuidString: "00000000-0000-0000-0000-000000000003")!,
          isComplete: true
        ),
      ]
    )
    let store = TestStore(
      initialState: state,
      reducer: appReducer,
      environment: AppEnvironment(
        mainQueue: self.scheduler.eraseToAnyScheduler(),
        uuid: UUID.incrementing
      )
=======
    self.mainQueue.advance(by: .milliseconds(100))
    store.receive(.sortCompletedTodos)
  }

  func testEditModeMovingWithFilter() {
    let store = _TestStore(
      initialState: .init(
        todos: [
          .init(
            description: "",
            id: UUID(uuidString: "00000000-0000-0000-0000-000000000000")!,
            isComplete: false
          ),
          .init(
            description: "",
            id: UUID(uuidString: "00000000-0000-0000-0000-000000000001")!,
            isComplete: true
          ),
          .init(
            description: "",
            id: UUID(uuidString: "00000000-0000-0000-0000-000000000002")!,
            isComplete: false
          ),
          .init(
            description: "",
            id: UUID(uuidString: "00000000-0000-0000-0000-000000000003")!,
            isComplete: true
          ),
        ]
      ),
      reducer: AppReducer()
        .dependency(\.mainQueue, self.mainQueue.eraseToAnyScheduler())
        .dependency(\.uuid, .incrementing)
>>>>>>> abaf0ce9
    )

    store.send(.editModeChanged(.active)) {
      $0.editMode = .active
    }
    store.send(.filterPicked(.completed)) {
      $0.filter = .completed
    }
    store.send(.move([0], 1)) {
      $0.todos = [
        $0.todos[0],
        $0.todos[2],
        $0.todos[1],
        $0.todos[3],
      ]
    }
<<<<<<< HEAD
    await self.scheduler.advance(by: .milliseconds(100))
    await store.receive(.sortCompletedTodos)
=======
    self.mainQueue.advance(by: .milliseconds(100))
    store.receive(.sortCompletedTodos)
>>>>>>> abaf0ce9
  }

  func testFilteredEdit() {
    let state = AppReducer.State(
      todos: [
        .init(
          description: "",
          id: UUID(uuidString: "00000000-0000-0000-0000-000000000000")!,
          isComplete: false
        ),
        .init(
          description: "",
          id: UUID(uuidString: "00000000-0000-0000-0000-000000000001")!,
          isComplete: true
        ),
      ]
    )
    let store = _TestStore(
      initialState: state,
      reducer: AppReducer()
        .dependency(\.mainQueue, self.mainQueue.eraseToAnyScheduler())
        .dependency(\.uuid, .incrementing)
    )

    store.send(.filterPicked(.completed)) {
      $0.filter = .completed
    }
    store.send(.todo(id: state.todos[1].id, action: .textFieldChanged("Did this already"))) {
      $0.todos[id: state.todos[1].id]?.description = "Did this already"
    }
  }
}

extension UUID {
  // A deterministic, auto-incrementing "UUID" generator for testing.
  static var incrementing: () -> UUID {
    var uuid = 0
    return {
      defer { uuid += 1 }
      return UUID(uuidString: "00000000-0000-0000-0000-\(String(format: "%012x", uuid))")!
    }
  }
}<|MERGE_RESOLUTION|>--- conflicted
+++ resolved
@@ -51,7 +51,7 @@
     }
   }
 
-  func testCompleteTodo() {
+  func testCompleteTodo() async {
     let state = AppReducer.State(
       todos: [
         .init(
@@ -76,8 +76,8 @@
     store.send(.todo(id: state.todos[0].id, action: .checkBoxToggled)) {
       $0.todos[id: state.todos[0].id]?.isComplete = true
     }
-    self.mainQueue.advance(by: 1)
-    store.receive(.sortCompletedTodos) {
+    await self.mainQueue.advance(by: 1)
+    await store.receive(.sortCompletedTodos) {
       $0.todos = [
         $0.todos[1],
         $0.todos[0],
@@ -85,7 +85,7 @@
     }
   }
 
-  func testCompleteTodoDebounces() {
+  func testCompleteTodoDebounces() async {
     let state = AppReducer.State(
       todos: [
         .init(
@@ -110,12 +110,12 @@
     store.send(.todo(id: state.todos[0].id, action: .checkBoxToggled)) {
       $0.todos[id: state.todos[0].id]?.isComplete = true
     }
-    self.mainQueue.advance(by: 0.5)
+    await self.mainQueue.advance(by: 0.5)
     store.send(.todo(id: state.todos[0].id, action: .checkBoxToggled)) {
       $0.todos[id: state.todos[0].id]?.isComplete = false
     }
-    self.mainQueue.advance(by: 1)
-    store.receive(.sortCompletedTodos)
+    await self.mainQueue.advance(by: 1)
+    await store.receive(.sortCompletedTodos)
   }
 
   func testClearCompleted() {
@@ -180,36 +180,7 @@
     }
   }
 
-<<<<<<< HEAD
   func testEditModeMoving() async {
-    let state = AppState(
-      todos: [
-        Todo(
-          description: "",
-          id: UUID(uuidString: "00000000-0000-0000-0000-000000000000")!,
-          isComplete: false
-        ),
-        Todo(
-          description: "",
-          id: UUID(uuidString: "00000000-0000-0000-0000-000000000001")!,
-          isComplete: false
-        ),
-        Todo(
-          description: "",
-          id: UUID(uuidString: "00000000-0000-0000-0000-000000000002")!,
-          isComplete: false
-        ),
-      ]
-    )
-    let store = TestStore(
-      initialState: state,
-      reducer: appReducer,
-      environment: AppEnvironment(
-        mainQueue: self.scheduler.eraseToAnyScheduler(),
-        uuid: UUID.incrementing
-      )
-=======
-  func testEditModeMoving() {
     let store = _TestStore(
       initialState: .init(
         todos: [
@@ -233,7 +204,6 @@
       reducer: AppReducer()
         .dependency(\.mainQueue, self.mainQueue.eraseToAnyScheduler())
         .dependency(\.uuid, .incrementing)
->>>>>>> abaf0ce9
     )
 
     store.send(.editModeChanged(.active)) {
@@ -246,49 +216,11 @@
         $0.todos[2],
       ]
     }
-<<<<<<< HEAD
-    await self.scheduler.advance(by: .milliseconds(100))
+    await self.mainQueue.advance(by: .milliseconds(100))
     await store.receive(.sortCompletedTodos)
   }
 
   func testEditModeMovingWithFilter() async {
-    let state = AppState(
-      todos: [
-        Todo(
-          description: "",
-          id: UUID(uuidString: "00000000-0000-0000-0000-000000000000")!,
-          isComplete: false
-        ),
-        Todo(
-          description: "",
-          id: UUID(uuidString: "00000000-0000-0000-0000-000000000001")!,
-          isComplete: true
-        ),
-        Todo(
-          description: "",
-          id: UUID(uuidString: "00000000-0000-0000-0000-000000000002")!,
-          isComplete: false
-        ),
-        Todo(
-          description: "",
-          id: UUID(uuidString: "00000000-0000-0000-0000-000000000003")!,
-          isComplete: true
-        ),
-      ]
-    )
-    let store = TestStore(
-      initialState: state,
-      reducer: appReducer,
-      environment: AppEnvironment(
-        mainQueue: self.scheduler.eraseToAnyScheduler(),
-        uuid: UUID.incrementing
-      )
-=======
-    self.mainQueue.advance(by: .milliseconds(100))
-    store.receive(.sortCompletedTodos)
-  }
-
-  func testEditModeMovingWithFilter() {
     let store = _TestStore(
       initialState: .init(
         todos: [
@@ -317,7 +249,6 @@
       reducer: AppReducer()
         .dependency(\.mainQueue, self.mainQueue.eraseToAnyScheduler())
         .dependency(\.uuid, .incrementing)
->>>>>>> abaf0ce9
     )
 
     store.send(.editModeChanged(.active)) {
@@ -334,13 +265,8 @@
         $0.todos[3],
       ]
     }
-<<<<<<< HEAD
-    await self.scheduler.advance(by: .milliseconds(100))
+    await self.mainQueue.advance(by: .milliseconds(100))
     await store.receive(.sortCompletedTodos)
-=======
-    self.mainQueue.advance(by: .milliseconds(100))
-    store.receive(.sortCompletedTodos)
->>>>>>> abaf0ce9
   }
 
   func testFilteredEdit() {
