import ComposableArchitecture
import Speech
import SwiftUI

<<<<<<< HEAD
struct RecordMeeting: Reducer {
  @ObservableState
=======
@Reducer
struct RecordMeeting {
>>>>>>> 51e5362f
  struct State: Equatable {
    @ObservationStateIgnored
    @PresentationState var alert: AlertState<Action.Alert>?
    var secondsElapsed = 0
    var speakerIndex = 0
    var syncUp: SyncUp
    var transcript = ""

    var durationRemaining: Duration {
      self.syncUp.duration - .seconds(self.secondsElapsed)
    }
  }

  enum Action: Equatable {
    case alert(PresentationAction<Alert>)
    case delegate(Delegate)
    case endMeetingButtonTapped
    case nextButtonTapped
    case onTask
    case timerTick
    case speechFailure
    case speechResult(SpeechRecognitionResult)

    enum Alert {
      case confirmDiscard
      case confirmSave
    }
    enum Delegate: Equatable {
      case save(transcript: String)
    }
  }

  @Dependency(\.continuousClock) var clock
  @Dependency(\.dismiss) var dismiss
  @Dependency(\.speechClient) var speechClient

  var body: some ReducerOf<Self> {
    Reduce { state, action in
      switch action {
      case .alert(.presented(.confirmDiscard)):
        return .run { _ in
          await self.dismiss()
        }

      case .alert(.presented(.confirmSave)):
        return .run { [transcript = state.transcript] send in
          await send(.delegate(.save(transcript: transcript)))
          await self.dismiss()
        }

      case .alert:
        return .none

      case .delegate:
        return .none

      case .endMeetingButtonTapped:
        state.alert = .endMeeting(isDiscardable: true)
        return .none

      case .nextButtonTapped:
        guard state.speakerIndex < state.syncUp.attendees.count - 1
        else {
          state.alert = .endMeeting(isDiscardable: false)
          return .none
        }
        state.speakerIndex += 1
        state.secondsElapsed =
          state.speakerIndex * Int(state.syncUp.durationPerAttendee.components.seconds)
        return .none

      case .onTask:
        return .run { send in
          let authorization =
            await self.speechClient.authorizationStatus() == .notDetermined
            ? self.speechClient.requestAuthorization()
            : self.speechClient.authorizationStatus()

          await withTaskGroup(of: Void.self) { group in
            if authorization == .authorized {
              group.addTask {
                await self.startSpeechRecognition(send: send)
              }
            }
            group.addTask {
              await self.startTimer(send: send)
            }
          }
        }

      case .timerTick:
        guard state.alert == nil
        else { return .none }

        state.secondsElapsed += 1

        let secondsPerAttendee = Int(state.syncUp.durationPerAttendee.components.seconds)
        if state.secondsElapsed.isMultiple(of: secondsPerAttendee) {
          if state.speakerIndex == state.syncUp.attendees.count - 1 {
            return .run { [transcript = state.transcript] send in
              await send(.delegate(.save(transcript: transcript)))
              await self.dismiss()
            }
          }
          state.speakerIndex += 1
        }

        return .none

      case .speechFailure:
        if !state.transcript.isEmpty {
          state.transcript += " ❌"
        }
        state.alert = .speechRecognizerFailed
        return .none

      case let .speechResult(result):
        state.transcript = result.bestTranscription.formattedString
        return .none
      }
    }
    .ifLet(\.$alert, action: \.alert)
  }

  private func startSpeechRecognition(send: Send<Action>) async {
    do {
      let speechTask = await self.speechClient.startTask(SFSpeechAudioBufferRecognitionRequest())
      for try await result in speechTask {
        await send(.speechResult(result))
      }
    } catch {
      await send(.speechFailure)
    }
  }

  private func startTimer(send: Send<Action>) async {
    for await _ in self.clock.timer(interval: .seconds(1)) {
      await send(.timerTick)
    }
  }
}

struct RecordMeetingView: View {
  @State var store: StoreOf<RecordMeeting>

  var body: some View {
    ObservedView {
      ZStack {
        RoundedRectangle(cornerRadius: 16)
          .fill(self.store.syncUp.theme.mainColor)

        VStack {
          MeetingHeaderView(
            secondsElapsed: self.store.secondsElapsed,
            durationRemaining: self.store.durationRemaining,
            theme: self.store.syncUp.theme
          )
          MeetingTimerView(
            syncUp: self.store.syncUp,
            speakerIndex: self.store.speakerIndex
          )
          MeetingFooterView(
            syncUp: self.store.syncUp,
            nextButtonTapped: {
              self.store.send(.nextButtonTapped)
            },
            speakerIndex: self.store.speakerIndex
          )
        }
      }
      .padding()
      .foregroundColor(self.store.syncUp.theme.accentColor)
      .navigationBarTitleDisplayMode(.inline)
      .toolbar {
        ToolbarItem(placement: .cancellationAction) {
          Button("End meeting") {
            self.store.send(.endMeetingButtonTapped)
          }
        }
      }
      .navigationBarBackButtonHidden(true)
      .alert(store: self.store.scope(state: \.$alert, action: \.alert))
      .task { await self.store.send(.onTask).finish() }
    }
  }
}

extension AlertState where Action == RecordMeeting.Action.Alert {
  static func endMeeting(isDiscardable: Bool) -> Self {
    Self {
      TextState("End meeting?")
    } actions: {
      ButtonState(action: .confirmSave) {
        TextState("Save and end")
      }
      if isDiscardable {
        ButtonState(role: .destructive, action: .confirmDiscard) {
          TextState("Discard")
        }
      }
      ButtonState(role: .cancel) {
        TextState("Resume")
      }
    } message: {
      TextState("You are ending the meeting early. What would you like to do?")
    }
  }

  static let speechRecognizerFailed = Self {
    TextState("Speech recognition failure")
  } actions: {
    ButtonState(role: .cancel) {
      TextState("Continue meeting")
    }
    ButtonState(role: .destructive, action: .confirmDiscard) {
      TextState("Discard meeting")
    }
  } message: {
    TextState(
      """
      The speech recognizer has failed for some reason and so your meeting will no longer be \
      recorded. What do you want to do?
      """
    )
  }
}

struct MeetingHeaderView: View {
  let secondsElapsed: Int
  let durationRemaining: Duration
  let theme: Theme

  var body: some View {
    VStack {
      ProgressView(value: self.progress)
        .progressViewStyle(MeetingProgressViewStyle(theme: self.theme))
      HStack {
        VStack(alignment: .leading) {
          Text("Time Elapsed")
            .font(.caption)
          Label(
            Duration.seconds(self.secondsElapsed).formatted(.units()),
            systemImage: "hourglass.bottomhalf.fill"
          )
        }
        Spacer()
        VStack(alignment: .trailing) {
          Text("Time Remaining")
            .font(.caption)
          Label(self.durationRemaining.formatted(.units()), systemImage: "hourglass.tophalf.fill")
            .font(.body.monospacedDigit())
            .labelStyle(.trailingIcon)
        }
      }
    }
    .padding([.top, .horizontal])
  }

  private var totalDuration: Duration {
    .seconds(self.secondsElapsed) + self.durationRemaining
  }

  private var progress: Double {
    guard self.totalDuration > .seconds(0) else { return 0 }
    return Double(self.secondsElapsed) / Double(self.totalDuration.components.seconds)
  }
}

struct MeetingProgressViewStyle: ProgressViewStyle {
  var theme: Theme

  func makeBody(configuration: Configuration) -> some View {
    ZStack {
      RoundedRectangle(cornerRadius: 10)
        .fill(self.theme.accentColor)
        .frame(height: 20)

      ProgressView(configuration)
        .tint(self.theme.mainColor)
        .frame(height: 12)
        .padding(.horizontal)
    }
  }
}

struct MeetingTimerView: View {
  let syncUp: SyncUp
  let speakerIndex: Int

  var body: some View {
    Circle()
      .strokeBorder(lineWidth: 24)
      .overlay {
        VStack {
          Group {
            if self.speakerIndex < self.syncUp.attendees.count {
              Text(self.syncUp.attendees[self.speakerIndex].name)
            } else {
              Text("Someone")
            }
          }
          .font(.title)
          Text("is speaking")
          Image(systemName: "mic.fill")
            .font(.largeTitle)
            .padding(.top)
        }
        .foregroundStyle(self.syncUp.theme.accentColor)
      }
      .overlay {
        ForEach(Array(self.syncUp.attendees.enumerated()), id: \.element.id) { index, attendee in
          if index < self.speakerIndex + 1 {
            SpeakerArc(totalSpeakers: self.syncUp.attendees.count, speakerIndex: index)
              .rotation(Angle(degrees: -90))
              .stroke(self.syncUp.theme.mainColor, lineWidth: 12)
          }
        }
      }
      .padding(.horizontal)
  }
}

struct SpeakerArc: Shape {
  let totalSpeakers: Int
  let speakerIndex: Int

  func path(in rect: CGRect) -> Path {
    let diameter = min(rect.size.width, rect.size.height) - 24
    let radius = diameter / 2
    let center = CGPoint(x: rect.midX, y: rect.midY)
    return Path { path in
      path.addArc(
        center: center,
        radius: radius,
        startAngle: self.startAngle,
        endAngle: self.endAngle,
        clockwise: false
      )
    }
  }

  private var degreesPerSpeaker: Double {
    360 / Double(self.totalSpeakers)
  }
  private var startAngle: Angle {
    Angle(degrees: self.degreesPerSpeaker * Double(self.speakerIndex) + 1)
  }
  private var endAngle: Angle {
    Angle(degrees: self.startAngle.degrees + self.degreesPerSpeaker - 1)
  }
}

struct MeetingFooterView: View {
  let syncUp: SyncUp
  var nextButtonTapped: () -> Void
  let speakerIndex: Int

  var body: some View {
    VStack {
      HStack {
        if self.speakerIndex < self.syncUp.attendees.count - 1 {
          Text("Speaker \(self.speakerIndex + 1) of \(self.syncUp.attendees.count)")
        } else {
          Text("No more speakers.")
        }
        Spacer()
        Button(action: self.nextButtonTapped) {
          Image(systemName: "forward.fill")
        }
      }
    }
    .padding([.bottom, .horizontal])
  }
}

struct RecordMeeting_Previews: PreviewProvider {
  static var previews: some View {
    NavigationStack {
      RecordMeetingView(
        store: Store(initialState: RecordMeeting.State(syncUp: .mock)) {
          RecordMeeting()
        }
      )
    }
  }
}<|MERGE_RESOLUTION|>--- conflicted
+++ resolved
@@ -2,13 +2,9 @@
 import Speech
 import SwiftUI
 
-<<<<<<< HEAD
-struct RecordMeeting: Reducer {
-  @ObservableState
-=======
 @Reducer
 struct RecordMeeting {
->>>>>>> 51e5362f
+  @ObservableState
   struct State: Equatable {
     @ObservationStateIgnored
     @PresentationState var alert: AlertState<Action.Alert>?
