--- conflicted
+++ resolved
@@ -1,13 +1,9 @@
 import ComposableArchitecture
 import SwiftUI
 
-<<<<<<< HEAD
-struct SyncUpDetail: Reducer {
-  @ObservableState
-=======
 @Reducer
 struct SyncUpDetail {
->>>>>>> 51e5362f
+  @ObservableState
   struct State: Equatable {
     @ObservationStateIgnored
     @PresentationState var destination: Destination.State?
@@ -35,15 +31,9 @@
   @Dependency(\.openSettings) var openSettings
   @Dependency(\.speechClient.authorizationStatus) var authorizationStatus
 
-<<<<<<< HEAD
-  struct Destination: Reducer {
-    @CasePathable
-    @ObservableState
-    @dynamicMemberLookup
-=======
   @Reducer
   struct Destination {
->>>>>>> 51e5362f
+    @ObservableState
     enum State: Equatable {
       case alert(AlertState<Action.Alert>)
       case edit(SyncUpForm.State)
