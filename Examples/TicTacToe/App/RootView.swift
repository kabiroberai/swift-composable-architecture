--- conflicted
+++ resolved
@@ -29,17 +29,8 @@
 
 struct RootView: View {
   let store = Store(
-<<<<<<< HEAD
     initialState: TicTacToe.State(),
-    reducer: TicTacToe()
-=======
-    initialState: AppState(),
-    reducer: appReducer
-      .debug(),
-    environment: AppEnvironment(
-      authenticationClient: .live
-    )
->>>>>>> b1a5c81d
+    reducer: TicTacToe().debug()
   )
 
   @State var showGame: GameType?
