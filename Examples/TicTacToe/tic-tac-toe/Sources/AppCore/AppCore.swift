import AuthenticationClient
import ComposableArchitecture
import Dispatch
import LoginCore
import NewGameCore
import TwoFactorCore
import GameCore

public struct AppReducer: ReducerProtocol {
  @Dependency(\.navigationID.next) var nextID

  public init() {}

<<<<<<< HEAD
  public struct State: Hashable, NavigableState {
    public var login: Login.State
    public var path: NavigationState<DestinationState>

    public init(
      login: Login.State = .init(),
      path: NavigationState<DestinationState> = []
    ) {
      self.login = login
      self.path = path
    }
=======
    public init() { self = .login(Login.State()) }
>>>>>>> ebf21e40
  }

  public enum Action: Hashable, NavigableAction {
    case login(Login.Action)
    case navigation(NavigationAction<DestinationState, DestinationAction>)
  }

  public enum DestinationState: Hashable {
    case twoFactor(TwoFactor.State)
    case newGame(NewGame.State)
    case game(Game.State)
  }

  public enum DestinationAction: Hashable {
    case twoFactor(TwoFactor.Action)
    case newGame(NewGame.Action)
    case game(Game.Action)
  }

  public var body: some ReducerProtocol<State, Action> {
    Scope(state: \State.login, action: CasePath(Action.login)) {
      Login()
    }

    Reduce { state, action in
      switch action {
<<<<<<< HEAD
      case let .login(.loginResponse(.success(response))):
        if response.twoFactorRequired {
          state.path = [.init(id: self.nextID(), element: .twoFactor(.init(token: response.token)))]
        } else {
          state.path = [.init(id: self.nextID(), element: .newGame(.init()))]
        }
        return .none

      case .login:
=======
      case .login(.twoFactor(.twoFactorResponse(.success))):
        state = .newGame(NewGame.State())
        return .none

      case let .login(.loginResponse(.success(response))) where !response.twoFactorRequired:
        state = .newGame(NewGame.State())
>>>>>>> ebf21e40
        return .none

      case .navigation(.element(id: _, .twoFactor(.twoFactorResponse(.success)))):
        state.path = [.init(id: self.nextID(), element: .newGame(.init()))]
        return .none

<<<<<<< HEAD
      case let .navigation(.element(id: id, .newGame(.letsPlayButtonTapped))):
        let newGameState = CasePath(DestinationState.newGame).extract(from: state.path[id: id]!)!
        state.path.append(
          .init(
            id: self.nextID(),
            element: .game(
              .init(
                oPlayerName: newGameState.oPlayerName,
                xPlayerName: newGameState.xPlayerName
              )
            )
          )
        )
=======
      case .newGame(.logoutButtonTapped):
        state = .login(Login.State())
>>>>>>> ebf21e40
        return .none

      case .navigation:
        return .none
      }
    }
    .navigationDestination(
      state: /DestinationState.twoFactor,
      action: /DestinationAction.twoFactor
    ) {
      TwoFactor()
    }
    .navigationDestination(
      state: /DestinationState.newGame,
      action: /DestinationAction.newGame
    ) {
      NewGame()
    }
    .navigationDestination(
      state: /DestinationState.game,
      action: /DestinationAction.game
    ) {
      Game()
    }
  }
}<|MERGE_RESOLUTION|>--- conflicted
+++ resolved
@@ -11,21 +11,17 @@
 
   public init() {}
 
-<<<<<<< HEAD
   public struct State: Hashable, NavigableState {
     public var login: Login.State
     public var path: NavigationState<DestinationState>
 
     public init(
-      login: Login.State = .init(),
+      login: Login.State = Login.State(),
       path: NavigationState<DestinationState> = []
     ) {
       self.login = login
       self.path = path
     }
-=======
-    public init() { self = .login(Login.State()) }
->>>>>>> ebf21e40
   }
 
   public enum Action: Hashable, NavigableAction {
@@ -52,48 +48,34 @@
 
     Reduce { state, action in
       switch action {
-<<<<<<< HEAD
       case let .login(.loginResponse(.success(response))):
         if response.twoFactorRequired {
-          state.path = [.init(id: self.nextID(), element: .twoFactor(.init(token: response.token)))]
+          state.path = [.init(id: self.nextID(), element: .twoFactor(TwoFactor.State(token: response.token)))]
         } else {
-          state.path = [.init(id: self.nextID(), element: .newGame(.init()))]
+          state.path = [.init(id: self.nextID(), element: .newGame(NewGame.State()))]
         }
         return .none
 
       case .login:
-=======
-      case .login(.twoFactor(.twoFactorResponse(.success))):
-        state = .newGame(NewGame.State())
-        return .none
-
-      case let .login(.loginResponse(.success(response))) where !response.twoFactorRequired:
-        state = .newGame(NewGame.State())
->>>>>>> ebf21e40
         return .none
 
       case .navigation(.element(id: _, .twoFactor(.twoFactorResponse(.success)))):
-        state.path = [.init(id: self.nextID(), element: .newGame(.init()))]
+        state.path = [.init(id: self.nextID(), element: .newGame(NewGame.State()))]
         return .none
 
-<<<<<<< HEAD
       case let .navigation(.element(id: id, .newGame(.letsPlayButtonTapped))):
         let newGameState = CasePath(DestinationState.newGame).extract(from: state.path[id: id]!)!
         state.path.append(
           .init(
             id: self.nextID(),
             element: .game(
-              .init(
+              Game.State(
                 oPlayerName: newGameState.oPlayerName,
                 xPlayerName: newGameState.xPlayerName
               )
             )
           )
         )
-=======
-      case .newGame(.logoutButtonTapped):
-        state = .login(Login.State())
->>>>>>> ebf21e40
         return .none
 
       case .navigation:
