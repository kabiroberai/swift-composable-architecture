import AppCore
import AuthenticationClient
import ComposableArchitecture
import LoginCore
import NewGameCore
import TwoFactorCore
import XCTest

@MainActor
class AppCoreTests: XCTestCase {
  func testIntegration() async {
    var authenticationClient = AuthenticationClient.failing
    authenticationClient.login = { _ in
<<<<<<< HEAD
      .init(token: "deadbeef", twoFactorRequired: false)
=======
      Effect(value: AuthenticationResponse(token: "deadbeef", twoFactorRequired: false))
>>>>>>> 9a1541aa
    }
    let store = TestStore(
      initialState: AppState(),
      reducer: appReducer,
<<<<<<< HEAD
      environment: .init(
        authenticationClient: authenticationClient
=======
      environment: AppEnvironment(
        authenticationClient: authenticationClient,
        mainQueue: .immediate
>>>>>>> 9a1541aa
      )
    )

    store.send(.login(.emailChanged("blob@pointfree.co"))) {
      try (/AppState.login).modify(&$0) {
        $0.email = "blob@pointfree.co"
      }
    }
    store.send(.login(.passwordChanged("bl0bbl0b"))) {
      try (/AppState.login).modify(&$0) {
        $0.password = "bl0bbl0b"
        $0.isFormValid = true
      }
    }
    store.send(.login(.loginButtonTapped)) {
      try (/AppState.login).modify(&$0) {
        $0.isLoginRequestInFlight = true
      }
    }
<<<<<<< HEAD
    await store.receive(
      .login(.loginResponse(.success(.init(token: "deadbeef", twoFactorRequired: false))))
=======
    store.receive(
      .login(
        .loginResponse(
          .success(AuthenticationResponse(token: "deadbeef", twoFactorRequired: false))
        )
      )
>>>>>>> 9a1541aa
    ) {
      $0 = .newGame(NewGameState())
    }
    store.send(.newGame(.oPlayerNameChanged("Blob Sr."))) {
      try (/AppState.newGame).modify(&$0) {
        $0.oPlayerName = "Blob Sr."
      }
    }
    store.send(.newGame(.logoutButtonTapped)) {
      $0 = .login(LoginState())
    }
  }

  func testIntegration_TwoFactor() async {
    var authenticationClient = AuthenticationClient.failing
    authenticationClient.login = { _ in
<<<<<<< HEAD
      .init(token: "deadbeef", twoFactorRequired: true)
    }
    authenticationClient.twoFactor = { _ in
      .init(token: "deadbeef", twoFactorRequired: false)
=======
      Effect(value: AuthenticationResponse(token: "deadbeef", twoFactorRequired: true))
    }
    authenticationClient.twoFactor = { _ in
      Effect(value: AuthenticationResponse(token: "deadbeef", twoFactorRequired: false))
>>>>>>> 9a1541aa
    }
    let store = TestStore(
      initialState: AppState(),
      reducer: appReducer,
<<<<<<< HEAD
      environment: .init(
        authenticationClient: authenticationClient
=======
      environment: AppEnvironment(
        authenticationClient: authenticationClient,
        mainQueue: .immediate
>>>>>>> 9a1541aa
      )
    )

    store.send(.login(.emailChanged("blob@pointfree.co"))) {
      try (/AppState.login).modify(&$0) {
        $0.email = "blob@pointfree.co"
      }
    }

    store.send(.login(.passwordChanged("bl0bbl0b"))) {
      try (/AppState.login).modify(&$0) {
        $0.password = "bl0bbl0b"
        $0.isFormValid = true
      }
    }

    store.send(.login(.loginButtonTapped)) {
      try (/AppState.login).modify(&$0) {
        $0.isLoginRequestInFlight = true
      }
    }
<<<<<<< HEAD
    await store.receive(
      .login(.loginResponse(.success(.init(token: "deadbeef", twoFactorRequired: true))))
=======
    store.receive(
      .login(
        .loginResponse(.success(AuthenticationResponse(token: "deadbeef", twoFactorRequired: true)))
      )
>>>>>>> 9a1541aa
    ) {
      try (/AppState.login).modify(&$0) {
        $0.isLoginRequestInFlight = false
        $0.twoFactor = TwoFactorState(token: "deadbeef")
      }
    }

    store.send(.login(.twoFactor(.codeChanged("1234")))) {
      try (/AppState.login).modify(&$0) {
        $0.twoFactor?.code = "1234"
        $0.twoFactor?.isFormValid = true
      }
    }

    store.send(.login(.twoFactor(.submitButtonTapped))) {
      try (/AppState.login).modify(&$0) {
        $0.twoFactor?.isTwoFactorRequestInFlight = true
      }
    }
    await store.receive(
      .login(
        .twoFactor(
          .twoFactorResponse(
            .success(AuthenticationResponse(token: "deadbeef", twoFactorRequired: false))
          )
        )
      )
    ) {
      $0 = .newGame(NewGameState())
    }
  }
}<|MERGE_RESOLUTION|>--- conflicted
+++ resolved
@@ -11,23 +11,13 @@
   func testIntegration() async {
     var authenticationClient = AuthenticationClient.failing
     authenticationClient.login = { _ in
-<<<<<<< HEAD
-      .init(token: "deadbeef", twoFactorRequired: false)
-=======
-      Effect(value: AuthenticationResponse(token: "deadbeef", twoFactorRequired: false))
->>>>>>> 9a1541aa
+      AuthenticationResponse(token: "deadbeef", twoFactorRequired: false)
     }
     let store = TestStore(
       initialState: AppState(),
       reducer: appReducer,
-<<<<<<< HEAD
-      environment: .init(
+      environment: AppEnvironment(
         authenticationClient: authenticationClient
-=======
-      environment: AppEnvironment(
-        authenticationClient: authenticationClient,
-        mainQueue: .immediate
->>>>>>> 9a1541aa
       )
     )
 
@@ -47,17 +37,12 @@
         $0.isLoginRequestInFlight = true
       }
     }
-<<<<<<< HEAD
     await store.receive(
-      .login(.loginResponse(.success(.init(token: "deadbeef", twoFactorRequired: false))))
-=======
-    store.receive(
       .login(
         .loginResponse(
           .success(AuthenticationResponse(token: "deadbeef", twoFactorRequired: false))
         )
       )
->>>>>>> 9a1541aa
     ) {
       $0 = .newGame(NewGameState())
     }
@@ -74,29 +59,16 @@
   func testIntegration_TwoFactor() async {
     var authenticationClient = AuthenticationClient.failing
     authenticationClient.login = { _ in
-<<<<<<< HEAD
-      .init(token: "deadbeef", twoFactorRequired: true)
+      AuthenticationResponse(token: "deadbeef", twoFactorRequired: true)
     }
     authenticationClient.twoFactor = { _ in
-      .init(token: "deadbeef", twoFactorRequired: false)
-=======
-      Effect(value: AuthenticationResponse(token: "deadbeef", twoFactorRequired: true))
-    }
-    authenticationClient.twoFactor = { _ in
-      Effect(value: AuthenticationResponse(token: "deadbeef", twoFactorRequired: false))
->>>>>>> 9a1541aa
+      AuthenticationResponse(token: "deadbeef", twoFactorRequired: false)
     }
     let store = TestStore(
       initialState: AppState(),
       reducer: appReducer,
-<<<<<<< HEAD
-      environment: .init(
+      environment: AppEnvironment(
         authenticationClient: authenticationClient
-=======
-      environment: AppEnvironment(
-        authenticationClient: authenticationClient,
-        mainQueue: .immediate
->>>>>>> 9a1541aa
       )
     )
 
@@ -118,15 +90,10 @@
         $0.isLoginRequestInFlight = true
       }
     }
-<<<<<<< HEAD
     await store.receive(
-      .login(.loginResponse(.success(.init(token: "deadbeef", twoFactorRequired: true))))
-=======
-    store.receive(
       .login(
         .loginResponse(.success(AuthenticationResponse(token: "deadbeef", twoFactorRequired: true)))
       )
->>>>>>> 9a1541aa
     ) {
       try (/AppState.login).modify(&$0) {
         $0.isLoginRequestInFlight = false
