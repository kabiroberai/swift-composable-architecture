--- conflicted
+++ resolved
@@ -1,91 +1,4 @@
-<<<<<<< HEAD
-import AuthenticationClient
-import Combine
-import ComposableArchitecture
-import TwoFactorCore
-import XCTest
-
-@testable import TwoFactorSwiftUI
-
-@MainActor
-class TwoFactorSwiftUITests: XCTestCase {
-  func testFlow_Success() async {
-    var authenticationClient = AuthenticationClient.failing
-    authenticationClient.twoFactor = { _ in
-      .init(token: "deadbeefdeadbeef", twoFactorRequired: false)
-    }
-
-    let store = TestStore(
-      initialState: TwoFactorState(token: "deadbeefdeadbeef"),
-      reducer: twoFactorReducer,
-      environment: TwoFactorEnvironment(
-        authenticationClient: authenticationClient
-      )
-    )
-    .scope(state: TwoFactorView.ViewState.init, action: TwoFactorAction.init)
-
-    store.environment.authenticationClient.twoFactor = { _ in
-      .init(token: "deadbeefdeadbeef", twoFactorRequired: false)
-    }
-    store.send(.codeChanged("1")) {
-      $0.code = "1"
-    }
-    store.send(.codeChanged("12")) {
-      $0.code = "12"
-    }
-    store.send(.codeChanged("123")) {
-      $0.code = "123"
-    }
-    store.send(.codeChanged("1234")) {
-      $0.code = "1234"
-      $0.isSubmitButtonDisabled = false
-    }
-    store.send(.submitButtonTapped) {
-      $0.isActivityIndicatorVisible = true
-      $0.isFormDisabled = true
-    }
-    await store.receive(
-      .twoFactorResponse(.success(.init(token: "deadbeefdeadbeef", twoFactorRequired: false)))
-    ) {
-      $0.isActivityIndicatorVisible = false
-      $0.isFormDisabled = false
-    }
-  }
-
-  func testFlow_Failure() async {
-    var authenticationClient = AuthenticationClient.failing
-    authenticationClient.twoFactor = { _ in throw AuthenticationError.invalidTwoFactor }
-
-    let store = TestStore(
-      initialState: TwoFactorState(token: "deadbeefdeadbeef"),
-      reducer: twoFactorReducer,
-      environment: TwoFactorEnvironment(
-        authenticationClient: authenticationClient
-      )
-    )
-    .scope(state: TwoFactorView.ViewState.init, action: TwoFactorAction.init)
-
-    store.send(.codeChanged("1234")) {
-      $0.code = "1234"
-      $0.isSubmitButtonDisabled = false
-    }
-    store.send(.submitButtonTapped) {
-      $0.isActivityIndicatorVisible = true
-      $0.isFormDisabled = true
-    }
-    await store.receive(.twoFactorResponse(.failure(AuthenticationError.invalidTwoFactor))) {
-      $0.alert = .init(
-        title: TextState(AuthenticationError.invalidTwoFactor.localizedDescription)
-      )
-      $0.isActivityIndicatorVisible = false
-      $0.isFormDisabled = false
-    }
-    store.send(.alertDismissed) {
-      $0.alert = nil
-    }
-  }
-}
-=======
+// TODO: _TestStore.scope
 //import AuthenticationClient
 //import Combine
 //import ComposableArchitecture
@@ -94,25 +7,25 @@
 //
 //@testable import TwoFactorSwiftUI
 //
+//@MainActor
 //class TwoFactorSwiftUITests: XCTestCase {
-//  func testFlow_Success() {
+//  func testFlow_Success() async {
 //    var authenticationClient = AuthenticationClient.failing
 //    authenticationClient.twoFactor = { _ in
-//      Effect(value: .init(token: "deadbeefdeadbeef", twoFactorRequired: false))
+//      .init(token: "deadbeefdeadbeef", twoFactorRequired: false)
 //    }
 //
 //    let store = TestStore(
 //      initialState: TwoFactorState(token: "deadbeefdeadbeef"),
 //      reducer: twoFactorReducer,
 //      environment: TwoFactorEnvironment(
-//        authenticationClient: authenticationClient,
-//        mainQueue: .immediate
+//        authenticationClient: authenticationClient
 //      )
 //    )
 //    .scope(state: TwoFactorView.ViewState.init, action: TwoFactorAction.init)
 //
 //    store.environment.authenticationClient.twoFactor = { _ in
-//      Effect(value: .init(token: "deadbeefdeadbeef", twoFactorRequired: false))
+//      .init(token: "deadbeefdeadbeef", twoFactorRequired: false)
 //    }
 //    store.send(.codeChanged("1")) {
 //      $0.code = "1"
@@ -131,7 +44,7 @@
 //      $0.isActivityIndicatorVisible = true
 //      $0.isFormDisabled = true
 //    }
-//    store.receive(
+//    await store.receive(
 //      .twoFactorResponse(.success(.init(token: "deadbeefdeadbeef", twoFactorRequired: false)))
 //    ) {
 //      $0.isActivityIndicatorVisible = false
@@ -139,16 +52,15 @@
 //    }
 //  }
 //
-//  func testFlow_Failure() {
+//  func testFlow_Failure() async {
 //    var authenticationClient = AuthenticationClient.failing
-//    authenticationClient.twoFactor = { _ in Effect(error: .invalidTwoFactor) }
+//    authenticationClient.twoFactor = { _ in throw AuthenticationError.invalidTwoFactor }
 //
 //    let store = TestStore(
 //      initialState: TwoFactorState(token: "deadbeefdeadbeef"),
 //      reducer: twoFactorReducer,
 //      environment: TwoFactorEnvironment(
-//        authenticationClient: authenticationClient,
-//        mainQueue: .immediate
+//        authenticationClient: authenticationClient
 //      )
 //    )
 //    .scope(state: TwoFactorView.ViewState.init, action: TwoFactorAction.init)
@@ -161,7 +73,7 @@
 //      $0.isActivityIndicatorVisible = true
 //      $0.isFormDisabled = true
 //    }
-//    store.receive(.twoFactorResponse(.failure(.invalidTwoFactor))) {
+//    await store.receive(.twoFactorResponse(.failure(AuthenticationError.invalidTwoFactor))) {
 //      $0.alert = .init(
 //        title: TextState(AuthenticationError.invalidTwoFactor.localizedDescription)
 //      )
@@ -172,5 +84,4 @@
 //      $0.alert = nil
 //    }
 //  }
-//}
->>>>>>> abaf0ce9
+//}