--- conflicted
+++ resolved
@@ -7,25 +7,14 @@
 @MainActor
 class LoginCoreTests: XCTestCase {
   func testFlow_Success_TwoFactor_Integration() async {
-<<<<<<< HEAD
-=======
-    var authenticationClient = AuthenticationClient.failing
-    authenticationClient.login = { _ in
-      AuthenticationResponse(token: "deadbeefdeadbeef", twoFactorRequired: true)
-    }
-    authenticationClient.twoFactor = { _ in
-      AuthenticationResponse(token: "deadbeefdeadbeef", twoFactorRequired: false)
-    }
-
->>>>>>> 9f2f781c
     let store = TestStore(
       initialState: .init(),
       reducer: Login()
         .dependency(\.authenticationClient.login) { _ in
-          .init(token: "deadbeefdeadbeef", twoFactorRequired: true)
+          AuthenticationResponse(token: "deadbeefdeadbeef", twoFactorRequired: true)
         }
         .dependency(\.authenticationClient.twoFactor) { _ in
-          .init(token: "deadbeefdeadbeef", twoFactorRequired: false)
+          AuthenticationResponse(token: "deadbeefdeadbeef", twoFactorRequired: false)
         }
         .dependency(\.mainQueue, .immediate)
     )
@@ -67,25 +56,14 @@
   }
 
   func testFlow_DismissEarly_TwoFactor_Integration() async {
-<<<<<<< HEAD
-=======
-    var authenticationClient = AuthenticationClient.failing
-    authenticationClient.login = { _ in
-      AuthenticationResponse(token: "deadbeefdeadbeef", twoFactorRequired: true)
-    }
-    authenticationClient.twoFactor = { _ in
-      AuthenticationResponse(token: "deadbeefdeadbeef", twoFactorRequired: false)
-    }
-
->>>>>>> 9f2f781c
     let store = TestStore(
       initialState: .init(),
       reducer: Login()
         .dependency(\.authenticationClient.login) { _ in
-          .init(token: "deadbeefdeadbeef", twoFactorRequired: true)
+          AuthenticationResponse(token: "deadbeefdeadbeef", twoFactorRequired: true)
         }
         .dependency(\.authenticationClient.twoFactor) { _ in
-          .init(token: "deadbeefdeadbeef", twoFactorRequired: false)
+          AuthenticationResponse(token: "deadbeefdeadbeef", twoFactorRequired: false)
         }
     )
 
