--- conflicted
+++ resolved
@@ -3,35 +3,18 @@
 import TwoFactorCore
 import XCTest
 
-<<<<<<< HEAD
 @MainActor
 class TwoFactorCoreTests: XCTestCase {
   func testFlow_Success() async {
-    let store = TestStore(
-      initialState: TwoFactorState(token: "deadbeefdeadbeef"),
-      reducer: twoFactorReducer,
-      environment: TwoFactorEnvironment(
-        authenticationClient: .failing
-      )
-    )
-
-    store.environment.authenticationClient.twoFactor = { _ in
-      .init(token: "deadbeefdeadbeef", twoFactorRequired: false)
-    }
-=======
-
-class TwoFactorCoreTests: XCTestCase {
-  func testFlow_Success() {
     let store = _TestStore(
       initialState: .init(token: "deadbeefdeadbeef"),
-      reducer: TwoFactor()
+      reducer: TwoFactor(tearDownToken: Never.self)
         .dependency(\.mainQueue, .immediate)
         .dependency(\.authenticationClient.twoFactor) { _ in
-          Effect(value: .init(token: "deadbeefdeadbeef", twoFactorRequired: false))
+          .init(token: "deadbeefdeadbeef", twoFactorRequired: false)
         }
     )
 
->>>>>>> abaf0ce9
     store.send(.codeChanged("1")) {
       $0.code = "1"
     }
@@ -55,30 +38,16 @@
     }
   }
 
-<<<<<<< HEAD
   func testFlow_Failure() async {
-    let store = TestStore(
-      initialState: TwoFactorState(token: "deadbeefdeadbeef"),
-      reducer: twoFactorReducer,
-      environment: TwoFactorEnvironment(
-        authenticationClient: .failing
-      )
+    let store = _TestStore(
+      initialState: .init(token: "deadbeefdeadbeef"),
+      reducer: TwoFactor(tearDownToken: Never.self)
+        .dependency(\.mainQueue, .immediate)
+        .dependency(\.authenticationClient.twoFactor) { _ in
+          throw AuthenticationError.invalidTwoFactor
+        }
     )
 
-    store.environment.authenticationClient.twoFactor = { _ in
-      throw AuthenticationError.invalidTwoFactor
-    }
-
-=======
-  func testFlow_Failure() {
-    let store = _TestStore(
-      initialState: .init(token: "deadbeefdeadbeef"),
-      reducer: TwoFactor()
-        .dependency(\.mainQueue, .immediate)
-        .dependency(\.authenticationClient.twoFactor) { _ in Effect(error: .invalidTwoFactor) }
-    )
-
->>>>>>> abaf0ce9
     store.send(.codeChanged("1234")) {
       $0.code = "1234"
       $0.isFormValid = true
