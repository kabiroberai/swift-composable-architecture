--- conflicted
+++ resolved
@@ -10,12 +10,7 @@
       initialState: TwoFactorState(token: "deadbeefdeadbeef"),
       reducer: twoFactorReducer,
       environment: TwoFactorEnvironment(
-<<<<<<< HEAD
-        authenticationClient: .failing
-=======
-        authenticationClient: .unimplemented,
-        mainQueue: .immediate
->>>>>>> de2b645b
+        authenticationClient: .unimplemented
       )
     )
 
@@ -52,12 +47,7 @@
       initialState: TwoFactorState(token: "deadbeefdeadbeef"),
       reducer: twoFactorReducer,
       environment: TwoFactorEnvironment(
-<<<<<<< HEAD
-        authenticationClient: .failing
-=======
-        authenticationClient: .unimplemented,
-        mainQueue: .immediate
->>>>>>> de2b645b
+        authenticationClient: .unimplemented
       )
     )
 
