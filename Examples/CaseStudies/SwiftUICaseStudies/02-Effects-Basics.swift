import Combine
import ComposableArchitecture
import SwiftUI

private let readMe = """
  This screen demonstrates how to introduce side effects into a feature built with the \
  Composable Architecture.

  A side effect is a unit of work that needs to be performed in the outside world. For example, an \
  API request needs to reach an external service over HTTP, which brings with it lots of \
  uncertainty and complexity.

  Many things we do in our applications involve side effects, such as timers, database requests, \
  file access, socket connections, and anytime a scheduler is involved (such as debouncing, \
  throttling and delaying), and they are typically difficult to test.

  This application has a simple side effect: tapping "Number fact" will trigger an API request to \
  load a piece of trivia about that number. This effect is handled by the reducer, and a full test \
  suite is written to confirm that the effect behaves in the way we expect.
  """

// MARK: - Feature domain

struct EffectsBasicsState: Equatable {
  var count = 0
  var isNumberFactRequestInFlight = false
  var numberFact: String?
}

enum EffectsBasicsAction: Equatable {
  case decrementButtonTapped
  case incrementButtonTapped
  case numberFactButtonTapped
<<<<<<< HEAD
  case numberFactResponse(TaskResult<String>)
=======
  case numberFactResponse(Result<String, FactClient.Failure>)
>>>>>>> 73c2b2f8
}

struct EffectsBasicsEnvironment {
  var fact: FactClient
  var mainQueue: AnySchedulerOf<DispatchQueue>
}

// MARK: - Feature business logic

let effectsBasicsReducer = Reducer<
  EffectsBasicsState,
  EffectsBasicsAction,
  EffectsBasicsEnvironment
> { state, action, environment in
  switch action {
  case .decrementButtonTapped:
    state.count -= 1
    state.numberFact = nil
    // Return an effect that re-increments the count after 1 second.
    return .task {
      try? await environment.mainQueue.sleep(for: 1)
      return .incrementButtonTapped
    }

  case .incrementButtonTapped:
    state.count += 1
    state.numberFact = nil
    return .none

  case .numberFactButtonTapped:
    state.isNumberFactRequestInFlight = true
    state.numberFact = nil
    // Return an effect that fetches a number fact from the API and returns the
    // value back to the reducer's `numberFactResponse` action.
    return .task { [count = state.count] in
      await .numberFactResponse(TaskResult { try await environment.fact.fetch(count) })
    }

  case let .numberFactResponse(.success(response)):
    state.isNumberFactRequestInFlight = false
    state.numberFact = response
    return .none

  case .numberFactResponse(.failure):
    // NB: This is where we could handle the error is some way, such as showing an alert.
    state.isNumberFactRequestInFlight = false
    return .none
  }
}

// MARK: - Feature view

struct EffectsBasicsView: View {
  let store: Store<EffectsBasicsState, EffectsBasicsAction>

  var body: some View {
    WithViewStore(self.store) { viewStore in
      Form {
        Section {
          AboutView(readMe: readMe)
        }

        Section {
          HStack {
            Spacer()
            Button("−") { viewStore.send(.decrementButtonTapped) }
            Text("\(viewStore.count)")
              .font(.body.monospacedDigit())
            Button("+") { viewStore.send(.incrementButtonTapped) }
            Spacer()
          }
          .buttonStyle(.borderless)

          Button("Number fact") { viewStore.send(.numberFactButtonTapped) }
            .frame(maxWidth: .infinity)

          if viewStore.isNumberFactRequestInFlight {
            ProgressView()
              .frame(maxWidth: .infinity)
              // NB: There seems to be a bug in SwiftUI where the progress view does not show
              // a second time unless it is given a new identity.
              .id(UUID())
          }

          if let numberFact = viewStore.numberFact {
            Text(numberFact)
          }
        }

        Section {
          Button("Number facts provided by numbersapi.com") {
            UIApplication.shared.open(URL(string: "http://numbersapi.com")!)
          }
          .foregroundColor(.gray)
          .frame(maxWidth: .infinity)
        }
      }
      .buttonStyle(.borderless)
    }
    .navigationBarTitle("Effects")
  }
}

// MARK: - Feature SwiftUI previews

struct EffectsBasicsView_Previews: PreviewProvider {
  static var previews: some View {
    NavigationView {
      EffectsBasicsView(
        store: Store(
          initialState: EffectsBasicsState(),
          reducer: effectsBasicsReducer,
          environment: EffectsBasicsEnvironment(
            fact: .live,
            mainQueue: .main
          )
        )
      )
    }
  }
}<|MERGE_RESOLUTION|>--- conflicted
+++ resolved
@@ -31,11 +31,7 @@
   case decrementButtonTapped
   case incrementButtonTapped
   case numberFactButtonTapped
-<<<<<<< HEAD
   case numberFactResponse(TaskResult<String>)
-=======
-  case numberFactResponse(Result<String, FactClient.Failure>)
->>>>>>> 73c2b2f8
 }
 
 struct EffectsBasicsEnvironment {
