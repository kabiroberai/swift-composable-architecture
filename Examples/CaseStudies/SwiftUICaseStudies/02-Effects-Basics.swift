--- conflicted
+++ resolved
@@ -23,78 +23,23 @@
   effects behave in the way we expect.
   """
 
-<<<<<<< HEAD
-// MARK: - Feature domain
-
-struct EffectsBasicsState: Equatable {
-  var count = 0
-  var isNumberFactRequestInFlight = false
-  var numberFact: String?
-}
-
-enum EffectsBasicsAction: Equatable {
-  case decrementButtonTapped
-  case incrementButtonTapped
-  case numberFactButtonTapped
-  case numberFactResponse(TaskResult<String>)
-}
-=======
 struct EffectsBasics: ReducerProtocol {
   struct State: Equatable {
     var count = 0
     var isNumberFactRequestInFlight = false
     var numberFact: String?
   }
->>>>>>> abaf0ce9
 
   enum Action: Equatable {
     case decrementButtonTapped
     case incrementButtonTapped
     case numberFactButtonTapped
-    case numberFactResponse(Result<String, FactClient.Error>)
+    case numberFactResponse(TaskResult<String>)
   }
 
-<<<<<<< HEAD
-// MARK: - Feature business logic
-
-let effectsBasicsReducer = Reducer<
-  EffectsBasicsState, EffectsBasicsAction, EffectsBasicsEnvironment
-> { state, action, environment in
-  switch action {
-  case .decrementButtonTapped:
-    state.count -= 1
-    state.numberFact = nil
-    // Return an effect that re-increments the count after 1 second.
-    return .task {
-      try? await environment.mainQueue.sleep(for: 1)
-      return .incrementButtonTapped
-    }
-
-  case .incrementButtonTapped:
-    state.count += 1
-    state.numberFact = nil
-    return .none
-
-  case .numberFactButtonTapped:
-    state.isNumberFactRequestInFlight = true
-    state.numberFact = nil
-    // Return an effect that fetches a number fact from the API and returns the
-    // value back to the reducer's `numberFactResponse` action.
-    return .task { [count = state.count] in
-      await .numberFactResponse(.init { try await environment.fact.fetch(count) })
-    }
-
-  case let .numberFactResponse(.success(response)):
-    state.isNumberFactRequestInFlight = false
-    state.numberFact = response
-    return .none
-
-  case .numberFactResponse(.failure):
-    state.isNumberFactRequestInFlight = false
-    return .none
-=======
   @Dependency(\.factClient) var factClient
   @Dependency(\.mainQueue) var mainQueue
+  @Dependency(\.isTesting) var isTesting
 
   func reduce(into state: inout State, action: Action) -> Effect<Action, Never> {
     switch action {
@@ -102,9 +47,10 @@
       state.count -= 1
       state.numberFact = nil
       // Return an effect that re-increments the count after 1 second.
-      return Effect(value: .incrementButtonTapped)
-        .delay(for: 1, scheduler: self.mainQueue)
-        .eraseToEffect()
+      return .task {
+        try? await self.mainQueue.sleep(for: 1)
+        return .incrementButtonTapped
+      }
 
     case .incrementButtonTapped:
       state.count += 1
@@ -116,9 +62,9 @@
       state.numberFact = nil
       // Return an effect that fetches a number fact from the API and returns the
       // value back to the reducer's `numberFactResponse` action.
-      return self.factClient.fetch(state.count)
-        .receive(on: self.mainQueue)
-        .catchToEffect(Action.numberFactResponse)
+      return .task { [count = state.count] in
+        await .numberFactResponse(.init { try await self.factClient.fetch(count) })
+      }
 
     case let .numberFactResponse(.success(response)):
       state.isNumberFactRequestInFlight = false
@@ -129,7 +75,6 @@
       state.isNumberFactRequestInFlight = false
       return .none
     }
->>>>>>> abaf0ce9
   }
 }
 
