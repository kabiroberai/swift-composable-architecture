--- conflicted
+++ resolved
@@ -19,11 +19,8 @@
   alerts and dialogs in your application
   """
 
-<<<<<<< HEAD
-=======
 // MARK: - Feature domain
 
->>>>>>> 92989467
 struct AlertAndConfirmationDialog: ReducerProtocol {
   struct State: Equatable {
     var alert: AlertState<Action>?
