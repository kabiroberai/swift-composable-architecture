--- conflicted
+++ resolved
@@ -42,31 +42,6 @@
 }
 
 extension LifecycleReducer.Action: Equatable where Wrapped.Action: Equatable {}
-<<<<<<< HEAD
-
-extension ReducerProtocol {
-  func lifecycle(
-    onAppear: Effect<Action, Never>,
-    onDisappear: Effect<Never, Never> = .none
-  ) -> LifecycleReducer<Self> {
-    LifecycleReducer(wrapped: self, onAppear: onAppear, onDisappear: onDisappear)
-  }
-}
-
-struct LifecycleDemo: ReducerProtocol {
-  struct State: Equatable {
-    var count: Int?
-  }
-
-  enum Action: Equatable {
-    case timer(LifecycleReducer<Timer>.Action)
-    case toggleTimerButtonTapped
-  }
-
-  @Dependency(\.mainQueue) var mainQueue
-  private enum CancelID {}
-
-=======
 
 extension ReducerProtocol {
   func lifecycle(
@@ -92,7 +67,6 @@
   @Dependency(\.mainQueue) var mainQueue
   private enum CancelID {}
 
->>>>>>> 92989467
   var body: some ReducerProtocol<State, Action> {
     Reduce { state, action in
       switch action {
@@ -119,11 +93,8 @@
     }
   }
 }
-<<<<<<< HEAD
-=======
 
 // MARK: - Feature view
->>>>>>> 92989467
 
 struct LifecycleDemoView: View {
   let store: StoreOf<LifecycleDemo>
