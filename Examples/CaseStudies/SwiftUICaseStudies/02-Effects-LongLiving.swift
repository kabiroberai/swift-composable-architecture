--- conflicted
+++ resolved
@@ -1,6 +1,7 @@
 import Combine
 @preconcurrency import ComposableArchitecture  // FIXME
 import SwiftUI
+import XCTestDynamicOverlay
 
 private let readMe = """
   This application demonstrates how to handle long-living effects, for example notifications from \
@@ -14,74 +15,54 @@
   *not* count those screenshots.
   """
 
-<<<<<<< HEAD
-// MARK: - Application domain
 
-struct LongLivingEffectsState: Equatable {
-  var screenshotCount = 0
-}
-
-enum LongLivingEffectsAction {
-  case task
-  case userDidTakeScreenshotNotification
-}
-
-struct LongLivingEffectsEnvironment {
-  var screenshots: @Sendable () async -> AsyncStream<Void>
-}
-=======
 struct LongLivingEffects: ReducerProtocol {
   struct State: Equatable {
     var screenshotCount = 0
   }
->>>>>>> abaf0ce9
 
   enum Action {
+    case task
     case userDidTakeScreenshotNotification
-    case onAppear
-    case onDisappear
   }
 
-<<<<<<< HEAD
-let longLivingEffectsReducer = Reducer<
-  LongLivingEffectsState, LongLivingEffectsAction, LongLivingEffectsEnvironment
-> { state, action, environment in
-  switch action {
-  case .task:
-    // When the view appears, start the effect that emits when screenshots are taken.
-    return .run { send in
-      for await _ in await environment.screenshots() {
-        await send(.userDidTakeScreenshotNotification)
-      }
-    }
-
-  case .userDidTakeScreenshotNotification:
-    state.screenshotCount += 1
-    return .none
-=======
-  @Dependency(\.notificationCenter) var notificationCenter
+  @Dependency(\.screenshots) var screenshots
 
   func reduce(into state: inout State, action: Action) -> Effect<Action, Never> {
-    enum UserDidTakeScreenshotNotificationId {}
+    switch action {
+    case .task:
+      // When the view appears, start the effect that emits when screenshots are taken.
+      return .run { send in
+        for await _ in await self.screenshots() {
+          await send(.userDidTakeScreenshotNotification)
+        }
+      }
 
-    switch action {
     case .userDidTakeScreenshotNotification:
       state.screenshotCount += 1
       return .none
+    }
+  }
+}
 
-    case .onAppear:
-      // When the view appears, start the effect that emits when screenshots are taken.
-      return self.notificationCenter
-        .publisher(for: UIApplication.userDidTakeScreenshotNotification)
-        .map { _ in .userDidTakeScreenshotNotification }
-        .eraseToEffect()
-        .cancellable(id: UserDidTakeScreenshotNotificationId.self)
+extension DependencyValues {
+  var screenshots: @Sendable () async -> AsyncStream<Void> {
+    get { self[ScreenshotsKey.self] }
+    set { self[ScreenshotsKey.self] = newValue }
+  }
 
-    case .onDisappear:
-      // When view disappears, stop the effect.
-      return .cancel(id: UserDidTakeScreenshotNotificationId.self)
+  private enum ScreenshotsKey: DependencyKey {
+    static let liveValue: @Sendable () async -> AsyncStream<Void> = {
+      AsyncStream(
+        NotificationCenter.default
+          .notifications(named: await UIApplication.userDidTakeScreenshotNotification)
+          .map { _ in }
+      )
     }
->>>>>>> abaf0ce9
+    static let testValue: @Sendable () async -> AsyncStream<Void> = {
+      XCTFail(#"@Dependency(\.screenshots)"#)
+      return AsyncStream<Void> { _ in }
+    }
   }
 }
 
@@ -126,16 +107,8 @@
   static var previews: some View {
     let appView = LongLivingEffectsView(
       store: Store(
-<<<<<<< HEAD
-        initialState: LongLivingEffectsState(),
-        reducer: longLivingEffectsReducer,
-        environment: LongLivingEffectsEnvironment(
-          screenshots: { .init { _ in } }
-        )
-=======
         initialState: .init(),
         reducer: LongLivingEffects()
->>>>>>> abaf0ce9
       )
     )
 
