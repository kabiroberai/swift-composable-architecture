import Combine
import ComposableArchitecture
import SwiftUI

struct RootView: View {
  let store: StoreOf<Root>

  var body: some View {
    WithViewStore(self.store.stateless) { viewStore in
      NavigationView {
        Form {
          Section(header: Text("Getting started")) {
            NavigationLink(
              "Basics",
              destination: CounterDemoView(
                store: self.store.scope(
                  state: \.counter,
                  action: Root.Action.counter
                )
              )
            )

            NavigationLink(
              "Pullback and combine",
              destination: TwoCountersView(
                store: self.store.scope(
                  state: \.twoCounters,
                  action: Root.Action.twoCounters
                )
              )
            )

            NavigationLink(
              "Bindings",
              destination: BindingBasicsView(
                store: self.store.scope(
                  state: \.bindingBasics,
                  action: Root.Action.bindingBasics
                )
              )
            )

            #if compiler(>=5.4)
              NavigationLink(
                "Form bindings",
                destination: BindingFormView(
                  store: self.store.scope(
                    state: \.bindingForm,
                    action: Root.Action.bindingForm
                  )
                )
              )
            #endif

            NavigationLink(
              "Optional state",
              destination: OptionalBasicsView(
                store: self.store.scope(
                  state: \.optionalBasics,
                  action: Root.Action.optionalBasics
                )
              )
            )

            NavigationLink(
              "Shared state",
              destination: SharedStateView(
                store: self.store.scope(
                  state: \.shared,
                  action: Root.Action.shared
                )
              )
            )

            NavigationLink(
              "Alerts and Confirmation Dialogs",
              destination: AlertAndConfirmationDialogView(
                store: self.store.scope(
                  state: \.alertAndConfirmationDialog,
                  action: Root.Action.alertAndConfirmationDialog
                )
              )
            )

            #if compiler(>=5.5)
              NavigationLink(
                "Focus State",
                destination: FocusDemoView(
                  store: self.store.scope(
                    state: \.focusDemo,
                    action: Root.Action.focusDemo
                  )
                )
              )
            #endif

            NavigationLink(
              "Animations",
              destination: AnimationsView(
                store: self.store.scope(
                  state: \.animation,
                  action: Root.Action.animation
                )
              )
            )
          }

          Section(header: Text("Effects")) {
            NavigationLink(
              "Basics",
              destination: EffectsBasicsView(
                store: self.store.scope(
                  state: \.effectsBasics,
                  action: Root.Action.effectsBasics
                )
              )
            )

            NavigationLink(
              "Cancellation",
              destination: EffectsCancellationView(
                store: self.store.scope(
                  state: \.effectsCancellation,
                  action: Root.Action.effectsCancellation)
              )
            )

            NavigationLink(
              "Long-living effects",
              destination: LongLivingEffectsView(
                store: self.store.scope(
                  state: \.longLivingEffects,
                  action: Root.Action.longLivingEffects
                )
              )
            )

            #if compiler(>=5.5)
              NavigationLink(
                "Refreshable",
                destination: RefreshableView(
                  store: self.store.scope(
                    state: \.refreshable,
                    action: Root.Action.refreshable
                  )
                )
              )
            #endif

            NavigationLink(
              "Timers",
              destination: TimersView(
                store: self.store.scope(
                  state: \.timers,
                  action: Root.Action.timers
                )
              )
            )

            NavigationLink(
              "System environment",
              destination: MultipleDependenciesView(
                store: self.store.scope(
                  state: \.multipleDependencies,
                  action: Root.Action.multipleDependencies
                )
              )
            )

            NavigationLink(
              "Web socket",
              destination: WebSocketView(
                store: self.store.scope(
                  state: \.webSocket,
                  action: Root.Action.webSocket
                )
              )
            )
          }

          Section(header: Text("Navigation")) {
            NavigationLink(
              "Navigate and load data",
              destination: NavigateAndLoadView(
                store: self.store.scope(
                  state: \.navigateAndLoad,
                  action: Root.Action.navigateAndLoad
                )
              )
            )

            NavigationLink(
              "Load data then navigate",
              destination: LoadThenNavigateView(
                store: self.store.scope(
                  state: \.loadThenNavigate,
                  action: Root.Action.loadThenNavigate
                )
              )
            )

            NavigationLink(
              "Lists: Navigate and load data",
              destination: NavigateAndLoadListView(
                store: self.store.scope(
                  state: \.navigateAndLoadList,
                  action: Root.Action.navigateAndLoadList
                )
              )
            )

            NavigationLink(
              "Lists: Load data then navigate",
              destination: LoadThenNavigateListView(
                store: self.store.scope(
                  state: \.loadThenNavigateList,
                  action: Root.Action.loadThenNavigateList
                )
              )
            )

            NavigationLink(
              "Sheets: Present and load data",
              destination: PresentAndLoadView(
                store: self.store.scope(
                  state: \.presentAndLoad,
                  action: Root.Action.presentAndLoad
                )
              )
            )

            NavigationLink(
              "Sheets: Load data then present",
              destination: LoadThenPresentView(
                store: self.store.scope(
                  state: \.loadThenPresent,
                  action: Root.Action.loadThenPresent
                )
              )
            )
          }

          Section(header: Text("Higher-order reducers")) {
            NavigationLink(
              "Reusable favoriting component",
              destination: EpisodesView(
                store: self.store.scope(
                  state: \.episodes,
                  action: Root.Action.episodes
                )
              )
            )

            NavigationLink(
              "Reusable offline download component",
              destination: CitiesView(
                store: self.store.scope(
                  state: \.map,
                  action: Root.Action.map
                )
              )
            )

            NavigationLink(
              "Lifecycle",
              destination: LifecycleDemoView(
                store: self.store.scope(
                  state: \.lifecycle,
                  action: Root.Action.lifecycle
                )
              )
            )

            NavigationLink(
              "Elm-like subscriptions",
              destination: ClockView(
                store: self.store.scope(
                  state: \.clock,
                  action: Root.Action.clock
                )
              )
            )

            NavigationLink(
              "Recursive state and actions",
              destination: NestedView(
                store: self.store.scope(
                  state: \.nested,
                  action: Root.Action.nested
                )
              )
            )
          }
        }
        .navigationBarTitle("Case Studies")
        .onAppear { viewStore.send(.onAppear) }
      }
    }
  }
}

struct RootView_Previews: PreviewProvider {
  static var previews: some View {
    RootView(
<<<<<<< HEAD
      store: .init(
        initialState: .init(),
        reducer: Root()
=======
      store: Store(
        initialState: RootState(),
        reducer: rootReducer,
        environment: .live
>>>>>>> 9f2f781c
      )
    )
  }
}<|MERGE_RESOLUTION|>--- conflicted
+++ resolved
@@ -302,16 +302,9 @@
 struct RootView_Previews: PreviewProvider {
   static var previews: some View {
     RootView(
-<<<<<<< HEAD
-      store: .init(
-        initialState: .init(),
+      store: Store(
+        initialState: Root.State(),
         reducer: Root()
-=======
-      store: Store(
-        initialState: RootState(),
-        reducer: rootReducer,
-        environment: .live
->>>>>>> 9f2f781c
       )
     )
   }
