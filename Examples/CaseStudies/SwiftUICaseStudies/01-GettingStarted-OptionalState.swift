import ComposableArchitecture
import SwiftUI

private let readMe = """
  This screen demonstrates how to show and hide views based on the presence of some optional child \
  state.

  The parent state holds a `CounterState?` value. When it is `nil` we will default to a plain text \
  view. But when it is non-`nil` we will show a view fragment for a counter that operates on the \
  non-optional counter state.

  Tapping "Toggle counter state" will flip between the `nil` and non-`nil` counter states.
  """

// MARK: - Feature domain

@Reducer
struct OptionalBasics {
  struct State: Equatable {
    var optionalCounter: Counter.State?
  }

  enum Action {
    case optionalCounter(Counter.Action)
    case toggleCounterButtonTapped
  }

  var body: some Reducer<State, Action> {
    Reduce { state, action in
      switch action {
      case .toggleCounterButtonTapped:
        state.optionalCounter =
          state.optionalCounter == nil
          ? Counter.State()
          : nil
        return .none
      case .optionalCounter:
        return .none
      }
    }
    .ifLet(\.optionalCounter, action: \.optionalCounter) {
      Counter()
    }
  }
}

// MARK: - Feature view

struct OptionalBasicsView: View {
  @State var store = Store(initialState: OptionalBasics.State()) {
    OptionalBasics()
  }

  var body: some View {
    Form {
      Section {
        AboutView(readMe: readMe)
      }

      Button("Toggle counter state") {
        self.store.send(.toggleCounterButtonTapped)
      }

<<<<<<< HEAD
        IfLetStore(
          self.store.scope(state: \.optionalCounter, action: \.optionalCounter)
        ) { store in
          Text(template: "`CounterState` is non-`nil`")
          CounterView(store: store)
            .buttonStyle(.borderless)
            .frame(maxWidth: .infinity)
        } else: {
          Text(template: "`CounterState` is `nil`")
        }
=======
      IfLetStore(
        self.store.scope(state: \.optionalCounter, action: { .optionalCounter($0) })
      ) { store in
        Text(template: "`CounterState` is non-`nil`")
        CounterView(store: store)
          .buttonStyle(.borderless)
          .frame(maxWidth: .infinity)
      } else: {
        Text(template: "`CounterState` is `nil`")
>>>>>>> 5b60e7de
      }
    }
    .navigationTitle("Optional state")
  }
}

// MARK: - SwiftUI previews

struct OptionalBasicsView_Previews: PreviewProvider {
  static var previews: some View {
    Group {
      NavigationView {
        OptionalBasicsView(
          store: Store(initialState: OptionalBasics.State()) {
            OptionalBasics()
          }
        )
      }

      NavigationView {
        OptionalBasicsView(
          store: Store(
            initialState: OptionalBasics.State(optionalCounter: Counter.State(count: 42))
          ) {
            OptionalBasics()
          }
        )
      }
    }
  }
}<|MERGE_RESOLUTION|>--- conflicted
+++ resolved
@@ -61,20 +61,8 @@
         self.store.send(.toggleCounterButtonTapped)
       }
 
-<<<<<<< HEAD
-        IfLetStore(
-          self.store.scope(state: \.optionalCounter, action: \.optionalCounter)
-        ) { store in
-          Text(template: "`CounterState` is non-`nil`")
-          CounterView(store: store)
-            .buttonStyle(.borderless)
-            .frame(maxWidth: .infinity)
-        } else: {
-          Text(template: "`CounterState` is `nil`")
-        }
-=======
       IfLetStore(
-        self.store.scope(state: \.optionalCounter, action: { .optionalCounter($0) })
+        self.store.scope(state: \.optionalCounter, action: \.optionalCounter)
       ) { store in
         Text(template: "`CounterState` is non-`nil`")
         CounterView(store: store)
@@ -82,7 +70,6 @@
           .frame(maxWidth: .infinity)
       } else: {
         Text(template: "`CounterState` is `nil`")
->>>>>>> 5b60e7de
       }
     }
     .navigationTitle("Optional state")
