--- conflicted
+++ resolved
@@ -85,16 +85,9 @@
 
         Section {
           Stepper(
-<<<<<<< HEAD
-            value: viewStore.binding(get: \.count, send: EffectsCancellationAction.stepperChanged)
-          ) {
-            Text("\(viewStore.count)")
-          }
-=======
             "\(viewStore.count)",
             value: viewStore.binding(get: \.count, send: EffectsCancellationAction.stepperChanged)
           )
->>>>>>> 0a38f2c8
 
           if viewStore.isTriviaRequestInFlight {
             HStack {
