--- conflicted
+++ resolved
@@ -25,95 +25,21 @@
     }
   }
 
-<<<<<<< HEAD
-enum WebSocketAction: Equatable {
-  case alertDismissed
-  case connectButtonTapped
-  case messageToSendChanged(String)
-  case receivedSocketMessage(TaskResult<WebSocketClient.Message>)
-  case sendButtonTapped
-  case sendResponse(didSucceed: Bool)
-  case webSocket(WebSocketClient.Action)
-}
-
-struct WebSocketEnvironment {
-  var mainQueue: AnySchedulerOf<DispatchQueue>
-  var webSocket: WebSocketClient
-}
-
-let webSocketReducer = Reducer<WebSocketState, WebSocketAction, WebSocketEnvironment> {
-  state, action, environment in
-
-  enum WebSocketId {}
-=======
   enum Action: Equatable {
     case alertDismissed
     case connectButtonTapped
     case messageToSendChanged(String)
-    case pingResponse(NSError?)
-    case receivedSocketMessage(Result<WebSocketClient.Message, NSError>)
+    case receivedSocketMessage(TaskResult<WebSocketClient.Message>)
     case sendButtonTapped
-    case sendResponse(NSError?)
+    case sendResponse(didSucceed: Bool)
     case webSocket(WebSocketClient.Action)
   }
->>>>>>> abaf0ce9
 
   @Dependency(\.mainQueue) var mainQueue
   @Dependency(\.webSocket) var webSocket
 
-<<<<<<< HEAD
-  case .connectButtonTapped:
-    switch state.connectivityState {
-    case .connected, .connecting:
-      state.connectivityState = .disconnected
-      return .cancel(id: WebSocketId.self)
-
-    case .disconnected:
-      state.connectivityState = .connecting
-      return .run { send in
-        let actions = await environment.webSocket
-          .open(WebSocketId.self, URL(string: "wss://echo.websocket.events")!, [])
-        await withThrowingTaskGroup(of: Void.self) { group in
-          for await action in actions {
-            await send(.webSocket(action))
-            switch action {
-            case .didOpen:
-              group.addTask {
-                while !Task.isCancelled {
-                  try await environment.mainQueue.sleep(for: .seconds(10))
-                  try? await environment.webSocket.sendPing(WebSocketId.self)
-                }
-              }
-              group.addTask {
-                for await result in try await environment.webSocket.receive(WebSocketId.self) {
-                  await send(.receivedSocketMessage(result))
-                }
-              }
-            case .didClose:
-              return
-            }
-          }
-        }
-      }
-      .cancellable(id: WebSocketId.self)
-=======
   func reduce(into state: inout State, action: Action) -> Effect<Action, Never> {
-    struct WebSocketId: Hashable {}
-
-    var receiveSocketMessageEffect: Effect<Action, Never> {
-      self.webSocket.receive(WebSocketId())
-        .receive(on: self.mainQueue)
-        .catchToEffect(Action.receivedSocketMessage)
-        .cancellable(id: WebSocketId())
-    }
-    var sendPingEffect: Effect<Action, Never> {
-      self.webSocket.sendPing(WebSocketId())
-        .delay(for: 10, scheduler: self.mainQueue)
-        .map(Action.pingResponse)
-        .eraseToEffect()
-        .cancellable(id: WebSocketId())
->>>>>>> abaf0ce9
-    }
+    enum WebSocketId {}
 
     switch action {
     case .alertDismissed:
@@ -124,112 +50,79 @@
       switch state.connectivityState {
       case .connected, .connecting:
         state.connectivityState = .disconnected
-        return .cancel(id: WebSocketId())
+        return .cancel(id: WebSocketId.self)
 
       case .disconnected:
         state.connectivityState = .connecting
-        return self.webSocket.open(
-          WebSocketId(), URL(string: "wss://echo.websocket.events")!, []
-        )
-        .receive(on: self.mainQueue)
-        .map(Action.webSocket)
-        .eraseToEffect()
-        .cancellable(id: WebSocketId())
-      }
-
-<<<<<<< HEAD
-  case let .receivedSocketMessage(.success(message)):
-    if case let .string(string) = message {
-      state.receivedMessages.append(string)
-    }
-    return .none
-=======
+        return .run { send in
+          let actions = await self.webSocket
+            .open(WebSocketId.self, URL(string: "wss://echo.websocket.events")!, [])
+          await withThrowingTaskGroup(of: Void.self) { group in
+            for await action in actions {
+              group.addTask { await send(.webSocket(action)) }
+              switch action {
+              case .didOpen:
+                group.addTask {
+                  while !Task.isCancelled {
+                    try await self.mainQueue.sleep(for: .seconds(10))
+                    try? await self.webSocket.sendPing(WebSocketId.self)
+                  }
+                }
+                group.addTask {
+                  for await result in try await self.webSocket.receive(WebSocketId.self) {
+                    await send(.receivedSocketMessage(result))
+                  }
+                }
+              case .didClose:
+                return
+              }
+            }
+          }
+        }
+        .cancellable(id: WebSocketId.self)
+      }
+
     case let .messageToSendChanged(message):
       state.messageToSend = message
       return .none
 
-    case .pingResponse:
-      // Ping the socket again in 10 seconds
-      return sendPingEffect
-
-    case let .receivedSocketMessage(.success(.string(string))):
-      state.receivedMessages.append(string)
-
-      // Immediately ask for the next socket message
-      return receiveSocketMessageEffect
->>>>>>> abaf0ce9
-
-    case .receivedSocketMessage(.success):
-      // Immediately ask for the next socket message
-      return receiveSocketMessageEffect
-
-<<<<<<< HEAD
-  case .sendButtonTapped:
-    let messageToSend = state.messageToSend
-    state.messageToSend = ""
-    return .task {
-      do {
-        try await environment.webSocket.send(WebSocketId.self, .string(messageToSend))
-        return .sendResponse(didSucceed: true)
-      } catch {
-        return .sendResponse(didSucceed: false)
-      }
-    }
-    .cancellable(id: WebSocketId.self)
-
-  case .sendResponse(didSucceed: false):
-    state.alert = .init(title: .init("Could not send socket message. Try again."))
-    return .none
-
-  case .sendResponse(didSucceed: true):
-    return .none
-
-  case .webSocket(.didClose):
-    state.connectivityState = .disconnected
-    return .none
-
-  case .webSocket(.didOpen):
-    state.connectivityState = .connected
-    return .none
-=======
+    case let .receivedSocketMessage(.success(message)):
+      if case let .string(string) = message {
+        state.receivedMessages.append(string)
+      }
+      return .none
+
     case .receivedSocketMessage(.failure):
       return .none
 
     case .sendButtonTapped:
       let messageToSend = state.messageToSend
       state.messageToSend = ""
-
-      return self.webSocket.send(WebSocketId(), .string(messageToSend))
-        .receive(on: self.mainQueue)
-        .eraseToEffect()
-        .map(Action.sendResponse)
-
-    case let .sendResponse(error):
-      if error != nil {
-        state.alert = .init(title: .init("Could not send socket message. Try again."))
-      }
+      return .task {
+        do {
+          try await self.webSocket.send(WebSocketId.self, .string(messageToSend))
+          return .sendResponse(didSucceed: true)
+        } catch {
+          return .sendResponse(didSucceed: false)
+        }
+      }
+      .cancellable(id: WebSocketId.self)
+
+    case .sendResponse(didSucceed: false):
+      state.alert = .init(title: .init("Could not send socket message. Try again."))
+      return .none
+
+    case .sendResponse(didSucceed: true):
       return .none
 
     case .webSocket(.didClose):
       state.connectivityState = .disconnected
-      return .cancel(id: WebSocketId())
-
-    case let .webSocket(.didBecomeInvalidWithError(error)),
-      let .webSocket(.didCompleteWithError(error)):
-      state.connectivityState = .disconnected
-      if error != nil {
-        state.alert = .init(title: .init("Disconnected from socket for some reason. Try again."))
-      }
-      return .cancel(id: WebSocketId())
-
-    case .webSocket(.didOpenWithProtocol):
+      return .none
+
+    case .webSocket(.didOpen):
       state.connectivityState = .connected
-      return .merge(
-        receiveSocketMessageEffect,
-        sendPingEffect
-      )
-    }
->>>>>>> abaf0ce9
+      return .none
+    }
   }
 }
 
@@ -239,38 +132,39 @@
   var body: some View {
     WithViewStore(self.store) { viewStore in
       VStack(alignment: .leading) {
-        Text(template: readMe, .body)
-          .padding(.bottom)
-
-        HStack {
-          TextField(
-            "Message to send",
-            text: viewStore.binding(
-              get: \.messageToSend, send: WebSocket.Action.messageToSendChanged)
-          )
-
-          Button(
-            viewStore.connectivityState == .connected
-              ? "Disconnect"
-              : viewStore.connectivityState == .disconnected
-                ? "Connect"
-                : "Connecting..."
-          ) {
-            viewStore.send(.connectButtonTapped)
-          }
-        }
-
-        Button("Send message") {
-          viewStore.send(.sendButtonTapped)
-        }
-
-        Spacer()
-
-        Text("Status: \(viewStore.connectivityState.rawValue)")
-          .foregroundColor(.secondary)
-        Text("Received messages:")
-          .foregroundColor(.secondary)
-        Text(viewStore.receivedMessages.joined(separator: "\n"))
+//        Text(template: readMe, .body)
+//          .padding(.bottom)
+//
+//        HStack {
+//          TextField(
+//            "Message to send",
+//            text: viewStore.binding(
+//              get: \.messageToSend, send: WebSocket.Action.messageToSendChanged
+//            )
+//          )
+//
+//          Button(
+//            viewStore.connectivityState == .connected
+//              ? "Disconnect"
+//              : viewStore.connectivityState == .disconnected
+//                ? "Connect"
+//                : "Connecting..."
+//          ) {
+//            viewStore.send(.connectButtonTapped)
+//          }
+//        }
+//
+//        Button("Send message") {
+//          viewStore.send(.sendButtonTapped)
+//        }
+//
+//        Spacer()
+//
+//        Text("Status: \(viewStore.connectivityState.rawValue)")
+//          .foregroundColor(.secondary)
+//        Text("Received messages:")
+//          .foregroundColor(.secondary)
+//        Text(viewStore.receivedMessages.joined(separator: "\n"))
       }
       .padding()
       .alert(self.store.scope(state: \.alert), dismiss: .alertDismissed)
@@ -321,9 +215,8 @@
 }
 
 extension WebSocketClient {
-<<<<<<< HEAD
   static var live: Self {
-    final actor WebSocketActor: GlobalActor {
+    final actor Actor {
       final class Delegate: NSObject, URLSessionWebSocketDelegate {
         var continuation: AsyncStream<Action>.Continuation?
 
@@ -344,19 +237,9 @@
           self.continuation?.yield(.didClose(code: closeCode, reason: reason))
           self.continuation?.finish()
         }
-=======
-  static let live = Self(
-    cancel: { id, closeCode, reason in
-      .fireAndForget {
-        dependencies[id]?.task.cancel(with: closeCode, reason: reason)
-        dependencies[id]?.subscriber.send(completion: .finished)
-        dependencies[id] = nil
->>>>>>> abaf0ce9
       }
 
       typealias Dependencies = (socket: URLSessionWebSocketTask, delegate: Delegate)
-
-      static let shared = WebSocketActor()
 
       var dependencies: [ObjectIdentifier: Dependencies] = [:]
 
@@ -416,27 +299,6 @@
           }
         }
       }
-<<<<<<< HEAD
-=======
-    }
-  )
-
-  static let failing = Self(
-    cancel: { _, _, _ in .failing("\(Self.self).cancel") },
-    open: { _, _, _ in .failing("\(Self.self).open") },
-    receive: { _ in .failing("\(Self.self).receive") },
-    send: { _, _ in .failing("\(Self.self).send") },
-    sendPing: { _ in .failing("\(Self.self).sendPing") }
-  )
-}
-
-private var dependencies: [AnyHashable: Dependencies] = [:]
-private struct Dependencies {
-  let delegate: URLSessionWebSocketDelegate
-  let subscriber: Effect<WebSocketClient.Action, Never>.Subscriber
-  let task: URLSessionWebSocketTask
-}
->>>>>>> abaf0ce9
 
       private func socket(id: ObjectIdentifier) throws -> URLSessionWebSocketTask {
         guard let dependencies = self.dependencies[id]?.socket else {
@@ -451,11 +313,13 @@
       }
     }
 
+    let actor = Actor()
+
     return Self(
-      open: { await WebSocketActor.shared.open(id: $0, url: $1, protocols: $2) },
-      receive: { try await WebSocketActor.shared.receive(id: $0) },
-      send: { try await WebSocketActor.shared.send(id: $0, message: $1) },
-      sendPing: { try await WebSocketActor.shared.sendPing(id: $0) }
+      open: { await actor.open(id: $0, url: $1, protocols: $2) },
+      receive: { try await actor.receive(id: $0) },
+      send: { try await actor.send(id: $0, message: $1) },
+      sendPing: { try await actor.sendPing(id: $0) }
     )
   }
 }
