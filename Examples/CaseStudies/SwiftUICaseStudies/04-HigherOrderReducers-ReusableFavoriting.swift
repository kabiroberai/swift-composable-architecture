import ComposableArchitecture
import SwiftUI

private let readMe = """
  This screen demonstrates how one can create reusable components in the Composable Architecture.

  It introduces the domain, logic, and view around "favoriting" something, which is considerably \
  complex.

  A feature can give itself the ability to "favorite" part of its state by embedding the domain of \
  favoriting, using the `Favoriting` reducer, and passing an appropriately scoped store to \
  `FavoriteButton`.

  Tapping the favorite button on a row will instantly reflect in the UI and fire off an effect to \
  do any necessary work, like writing to a database or making an API request. We have simulated a \
  request that takes 1 second to run and may fail 25% of the time. Failures result in rolling back \
  favorite state and rendering an alert.
  """

// MARK: - Reusable favorite component

struct FavoritingState<ID: Hashable & Sendable>: Equatable {
  var alert: AlertState<FavoritingAction>?
  let id: ID
  var isFavorite: Bool
}

enum FavoritingAction: Equatable {
  case alertDismissed
  case buttonTapped
  case response(TaskResult<Bool>)
}

struct Favoriting<ID: Hashable & Sendable>: ReducerProtocol {
  let favorite: @Sendable (ID, Bool) async throws -> Bool

  private struct CancelID: Hashable {
    let id: AnyHashable
  }

  func reduce(
    into state: inout FavoritingState<ID>, action: FavoritingAction
  ) -> Effect<FavoritingAction, Never> {
    switch action {
    case .alertDismissed:
      state.alert = nil
      state.isFavorite.toggle()
      return .none

    case .buttonTapped:
      state.isFavorite.toggle()

      return .task { [id = state.id, isFavorite = state.isFavorite, favorite] in
        await .response(TaskResult { try await favorite(id, isFavorite) })
      }
      .cancellable(id: CancelID(id: state.id), cancelInFlight: true)

    case let .response(.failure(error)):
      state.alert = AlertState(title: TextState(error.localizedDescription))
      return .none

    case let .response(.success(isFavorite)):
      state.isFavorite = isFavorite
      return .none
    }
  }
}

struct FavoriteButton<ID: Hashable & Sendable>: View {
  let store: Store<FavoritingState<ID>, FavoritingAction>

  var body: some View {
    WithViewStore(self.store, observe: { $0 }) { viewStore in
      Button {
        viewStore.send(.buttonTapped)
      } label: {
        Image(systemName: "heart")
          .symbolVariant(viewStore.isFavorite ? .fill : .none)
      }
      .alert(self.store.scope(state: \.alert), dismiss: .alertDismissed)
    }
  }
}

// MARK: - Feature domain

struct Episode: ReducerProtocol {
  struct State: Equatable, Identifiable {
    var alert: AlertState<FavoritingAction>?
    let id: UUID
    var isFavorite: Bool
    let title: String

    var favorite: FavoritingState<ID> {
      get { .init(alert: self.alert, id: self.id, isFavorite: self.isFavorite) }
      set { (self.alert, self.isFavorite) = (newValue.alert, newValue.isFavorite) }
    }
  }
  enum Action: Equatable {
    case favorite(FavoritingAction)
  }
  let favorite: @Sendable (UUID, Bool) async throws -> Bool
<<<<<<< HEAD

  var body: some ReducerProtocol<State, Action> {
    Scope(state: \.favorite, action: /Action.favorite) {
      Favoriting(favorite: self.favorite)
    }
  }
}
=======

  var body: some ReducerProtocol<State, Action> {
    Scope(state: \.favorite, action: /Action.favorite) {
      Favoriting(favorite: self.favorite)
    }
  }
}

// MARK: - Feature view
>>>>>>> 92989467

struct EpisodeView: View {
  let store: StoreOf<Episode>

  var body: some View {
    WithViewStore(self.store, observe: { $0 }) { viewStore in
      HStack(alignment: .firstTextBaseline) {
        Text(viewStore.title)

        Spacer()

        FavoriteButton(
          store: self.store.scope(
            state: \.favorite,
            action: Episode.Action.favorite
          )
        )
      }
    }
  }
}

struct Episodes: ReducerProtocol {
  struct State: Equatable {
    var episodes: IdentifiedArrayOf<Episode.State> = []
  }
  enum Action: Equatable {
    case episode(id: Episode.State.ID, action: Episode.Action)
  }
  let favorite: @Sendable (UUID, Bool) async throws -> Bool

  var body: some ReducerProtocol<State, Action> {
    Reduce { state, action in
      .none
    }
    .forEach(\.episodes, action: /Action.episode) {
      Episode(favorite: self.favorite)
    }
  }
}

struct EpisodesView: View {
  let store: StoreOf<Episodes>

  var body: some View {
    Form {
      Section {
        AboutView(readMe: readMe)
      }
      ForEachStore(
        self.store.scope(
          state: \.episodes,
          action: Episodes.Action.episode(id:action:)
        )
      ) { rowStore in
        EpisodeView(store: rowStore)
      }
      .buttonStyle(.borderless)
    }
    .navigationTitle("Favoriting")
  }
}

// MARK: - SwiftUI previews

struct EpisodesView_Previews: PreviewProvider {
  static var previews: some View {
    NavigationView {
      EpisodesView(
        store: Store(
          initialState: Episodes.State(
            episodes: .mocks
          ),
          reducer: Episodes(favorite: favorite(id:isFavorite:))
        )
      )
    }
  }
}

struct FavoriteError: LocalizedError {
  var errorDescription: String? {
    "Favoriting failed."
  }
}

@Sendable func favorite<ID>(id: ID, isFavorite: Bool) async throws -> Bool {
  try await Task.sleep(nanoseconds: NSEC_PER_SEC)
  if .random(in: 0...1) > 0.25 {
    return isFavorite
  } else {
    throw FavoriteError()
  }
}

extension IdentifiedArray where ID == Episode.State.ID, Element == Episode.State {
  static let mocks: Self = [
    Episode.State(id: UUID(), isFavorite: false, title: "Functions"),
    Episode.State(id: UUID(), isFavorite: false, title: "Side Effects"),
    Episode.State(id: UUID(), isFavorite: false, title: "Algebraic Data Types"),
    Episode.State(id: UUID(), isFavorite: false, title: "DSLs"),
    Episode.State(id: UUID(), isFavorite: false, title: "Parsers"),
    Episode.State(id: UUID(), isFavorite: false, title: "Composable Architecture"),
  ]
}<|MERGE_RESOLUTION|>--- conflicted
+++ resolved
@@ -100,7 +100,6 @@
     case favorite(FavoritingAction)
   }
   let favorite: @Sendable (UUID, Bool) async throws -> Bool
-<<<<<<< HEAD
 
   var body: some ReducerProtocol<State, Action> {
     Scope(state: \.favorite, action: /Action.favorite) {
@@ -108,17 +107,8 @@
     }
   }
 }
-=======
-
-  var body: some ReducerProtocol<State, Action> {
-    Scope(state: \.favorite, action: /Action.favorite) {
-      Favoriting(favorite: self.favorite)
-    }
-  }
-}
 
 // MARK: - Feature view
->>>>>>> 92989467
 
 struct EpisodeView: View {
   let store: StoreOf<Episode>
