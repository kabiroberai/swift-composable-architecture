--- conflicted
+++ resolved
@@ -3,24 +3,19 @@
 import UIKit
 import XCTestDynamicOverlay
 
-<<<<<<< HEAD
 struct Root: ReducerProtocol {
   struct State {
     var alertAndConfirmationDialog = AlertAndConfirmationDialog.State()
     var animation = Animations.State()
     var bindingBasics = BindingBasics.State()
-    #if compiler(>=5.4)
-      var bindingForm = BindingForm.State()
-    #endif
+    var bindingForm = BindingForm.State()
     var clock = ClockState()
     var counter = Counter.State()
     var effectsBasics = EffectsBasics.State()
     var effectsCancellation = EffectsCancellation.State()
     var effectsTimers = Timers.State()
     var episodes = EpisodesState(episodes: .mocks)
-    #if compiler(>=5.5)
-      var focusDemo = FocusDemo.State()
-    #endif
+    var focusDemo = FocusDemo.State()
     var lifecycle = LifecycleDemoState()
     var loadThenNavigate = LoadThenNavigate.State()
     var loadThenNavigateList = LoadThenNavigateList.State()
@@ -44,17 +39,13 @@
     case alertAndConfirmationDialog(AlertAndConfirmationDialog.Action)
     case animation(Animations.Action)
     case bindingBasics(BindingBasics.Action)
-    #if compiler(>=5.4)
-      case bindingForm(BindingForm.Action)
-    #endif
+    case bindingForm(BindingForm.Action)
     case clock(ClockAction)
     case counter(Counter.Action)
     case effectsBasics(EffectsBasics.Action)
     case effectsCancellation(EffectsCancellation.Action)
     case episodes(EpisodesAction)
-    #if compiler(>=5.5)
-      case focusDemo(FocusDemo.Action)
-    #endif
+    case focusDemo(FocusDemo.Action)
     case lifecycle(LifecycleDemoAction)
     case loadThenNavigate(LoadThenNavigate.Action)
     case loadThenNavigateList(LoadThenNavigateList.Action)
@@ -74,69 +65,6 @@
     case twoCounters(TwoCounters.Action)
     case webSocket(WebSocket.Action)
   }
-=======
-struct RootState {
-  var alertAndConfirmationDialog = AlertAndConfirmationDialogState()
-  var animation = AnimationsState()
-  var bindingBasics = BindingBasicsState()
-  var bindingForm = BindingFormState()
-  var clock = ClockState()
-  var counter = CounterState()
-  var effectsBasics = EffectsBasicsState()
-  var effectsCancellation = EffectsCancellationState()
-  var effectsTimers = TimersState()
-  var episodes = EpisodesState(episodes: .mocks)
-  var focusDemo = FocusDemoState()
-  var lifecycle = LifecycleDemoState()
-  var loadThenNavigate = LoadThenNavigateState()
-  var loadThenNavigateList = LoadThenNavigateListState()
-  var loadThenPresent = LoadThenPresentState()
-  var longLivingEffects = LongLivingEffectsState()
-  var map = MapAppState(cityMaps: .mocks)
-  var multipleDependencies = MultipleDependenciesState()
-  var navigateAndLoad = NavigateAndLoadState()
-  var navigateAndLoadList = NavigateAndLoadListState()
-  var nested = NestedState.mock
-  var optionalBasics = OptionalBasicsState()
-  var presentAndLoad = PresentAndLoadState()
-  var refreshable = RefreshableState()
-  var shared = SharedState()
-  var timers = TimersState()
-  var twoCounters = TwoCountersState()
-  var webSocket = WebSocketState()
-}
-
-enum RootAction {
-  case alertAndConfirmationDialog(AlertAndConfirmationDialogAction)
-  case animation(AnimationsAction)
-  case bindingBasics(BindingBasicsAction)
-  case bindingForm(BindingFormAction)
-  case clock(ClockAction)
-  case counter(CounterAction)
-  case effectsBasics(EffectsBasicsAction)
-  case effectsCancellation(EffectsCancellationAction)
-  case episodes(EpisodesAction)
-  case focusDemo(FocusDemoAction)
-  case lifecycle(LifecycleDemoAction)
-  case loadThenNavigate(LoadThenNavigateAction)
-  case loadThenNavigateList(LoadThenNavigateListAction)
-  case loadThenPresent(LoadThenPresentAction)
-  case longLivingEffects(LongLivingEffectsAction)
-  case map(MapAppAction)
-  case multipleDependencies(MultipleDependenciesAction)
-  case navigateAndLoad(NavigateAndLoadAction)
-  case navigateAndLoadList(NavigateAndLoadListAction)
-  case nested(NestedAction)
-  case optionalBasics(OptionalBasicsAction)
-  case onAppear
-  case presentAndLoad(PresentAndLoadAction)
-  case refreshable(RefreshableAction)
-  case shared(SharedStateAction)
-  case timers(TimersAction)
-  case twoCounters(TwoCountersAction)
-  case webSocket(WebSocketAction)
-}
->>>>>>> e595fdda
 
   @Dependency(\.mainQueue) var mainQueue
   @Dependency(\.uuid) var uuid
@@ -162,12 +90,9 @@
     Scope(state: \.bindingBasics, action: /Action.bindingBasics) {
       BindingBasics()
     }
-<<<<<<< HEAD
-    #if compiler(>=5.4)
-      Scope(state: \.bindingForm, action: /Action.bindingForm) {
-        BindingForm()
-      }
-    #endif
+    Scope(state: \.bindingForm, action: /Action.bindingForm) {
+      BindingForm()
+    }
     Scope(state: \.clock, action: /Action.clock) {
       Reduce(clockReducer, environment: ClockEnvironment(mainQueue: self.mainQueue))
     }
@@ -186,11 +111,9 @@
         environment: EpisodesEnvironment(favorite: favorite(id:isFavorite:))
       )
     }
-    #if compiler(>=5.5)
-      Scope(state: \.focusDemo, action: /Action.focusDemo) {
-        FocusDemo()
-      }
-    #endif
+    Scope(state: \.focusDemo, action: /Action.focusDemo) {
+      FocusDemo()
+    }
     Scope(state: \.lifecycle, action: /Action.lifecycle) {
       Reduce(lifecycleDemoReducer, environment: LifecycleDemoEnvironment(mainQueue: self.mainQueue))
     }
@@ -220,115 +143,6 @@
           environment: MultipleDependenciesEnvironment(fetchNumber: liveFetchNumber),
           mainQueue: self.mainQueue,
           uuid: { self.uuid() }
-=======
-  },
-  alertAndConfirmationDialogReducer
-    .pullback(
-      state: \.alertAndConfirmationDialog,
-      action: /RootAction.alertAndConfirmationDialog,
-      environment: { _ in .init() }
-    ),
-  animationsReducer
-    .pullback(
-      state: \.animation,
-      action: /RootAction.animation,
-      environment: { .init(mainQueue: $0.mainQueue) }
-    ),
-  bindingBasicsReducer
-    .pullback(
-      state: \.bindingBasics,
-      action: /RootAction.bindingBasics,
-      environment: { _ in .init() }
-    ),
-  bindingFormReducer
-    .pullback(
-      state: \.bindingForm,
-      action: /RootAction.bindingForm,
-      environment: { _ in .init() }
-    ),
-  clockReducer
-    .pullback(
-      state: \.clock,
-      action: /RootAction.clock,
-      environment: { .init(mainQueue: $0.mainQueue) }
-    ),
-  counterReducer
-    .pullback(
-      state: \.counter,
-      action: /RootAction.counter,
-      environment: { _ in .init() }
-    ),
-  effectsBasicsReducer
-    .pullback(
-      state: \.effectsBasics,
-      action: /RootAction.effectsBasics,
-      environment: { .init(fact: $0.fact, mainQueue: $0.mainQueue) }
-    ),
-  effectsCancellationReducer
-    .pullback(
-      state: \.effectsCancellation,
-      action: /RootAction.effectsCancellation,
-      environment: { .init(fact: $0.fact) }
-    ),
-  episodesReducer
-    .pullback(
-      state: \.episodes,
-      action: /RootAction.episodes,
-      environment: { .init(favorite: $0.favorite) }
-    ),
-  focusDemoReducer
-    .pullback(
-      state: \.focusDemo,
-      action: /RootAction.focusDemo,
-      environment: { _ in .init() }
-    ),
-  lifecycleDemoReducer
-    .pullback(
-      state: \.lifecycle,
-      action: /RootAction.lifecycle,
-      environment: { .init(mainQueue: $0.mainQueue) }
-    ),
-  loadThenNavigateReducer
-    .pullback(
-      state: \.loadThenNavigate,
-      action: /RootAction.loadThenNavigate,
-      environment: { .init(mainQueue: $0.mainQueue) }
-    ),
-  loadThenNavigateListReducer
-    .pullback(
-      state: \.loadThenNavigateList,
-      action: /RootAction.loadThenNavigateList,
-      environment: { .init(mainQueue: $0.mainQueue) }
-    ),
-  loadThenPresentReducer
-    .pullback(
-      state: \.loadThenPresent,
-      action: /RootAction.loadThenPresent,
-      environment: { .init(mainQueue: $0.mainQueue) }
-    ),
-  longLivingEffectsReducer
-    .pullback(
-      state: \.longLivingEffects,
-      action: /RootAction.longLivingEffects,
-      environment: { .init(screenshots: $0.screenshots) }
-    ),
-  mapAppReducer
-    .pullback(
-      state: \.map,
-      action: /RootAction.map,
-      environment: { .init(downloadClient: $0.downloadClient, mainQueue: $0.mainQueue) }
-    ),
-  multipleDependenciesReducer
-    .pullback(
-      state: \.multipleDependencies,
-      action: /RootAction.multipleDependencies,
-      environment: { env in
-        .init(
-          date: env.date,
-          environment: .init(fetchNumber: env.fetchNumber),
-          mainQueue: env.mainQueue,
-          uuid: env.uuid
->>>>>>> e595fdda
         )
       )
     }
@@ -368,4 +182,5 @@
 @Sendable private func liveFetchNumber() async -> Int {
   try? await Task.sleep(nanoseconds: NSEC_PER_SEC)
   return Int.random(in: 1...1_000)
-}+}
+      var bindingForm = BindingForm.State()