import ComposableArchitecture
import SwiftUI

private let readMe = """
  This screen demonstrates how multiple independent screens can share state in the Composable \
  Architecture. Each tab manages its own state, and could be in separate modules, but changes in \
  one tab are immediately reflected in the other.

  This tab has its own state, consisting of a count value that can be incremented and decremented, \
  as well as an alert value that is set when asking if the current count is prime.

  Internally, it is also keeping track of various stats, such as min and max counts and total \
  number of count events that occurred. Those states are viewable in the other tab, and the stats \
  can be reset from the other tab.
  """

struct SharedState: ReducerProtocol {
  enum Tab { case counter, profile }

  struct State: Equatable {
    var counter = Counter.State()
    var currentTab = Tab.counter

    // The ProfileState can be derived from the CounterState by getting and setting the parts it cares
    // about. This allows the profile feature to operate on a subset of app state instead of the whole
    // thing.
    var profile: Profile.State {
      get {
        .init(
          currentTab: self.currentTab,
          count: self.counter.count,
          maxCount: self.counter.maxCount,
          minCount: self.counter.minCount,
          numberOfCounts: self.counter.numberOfCounts
        )
      }
      set {
        self.currentTab = newValue.currentTab
        self.counter.count = newValue.count
        self.counter.maxCount = newValue.maxCount
        self.counter.minCount = newValue.minCount
        self.counter.numberOfCounts = newValue.numberOfCounts
      }
    }
  }

  enum Action: Equatable {
    case counter(Counter.Action)
    case profile(Profile.Action)
    case selectTab(Tab)
  }

  var body: some ReducerProtocol<State, Action> {
    Scope(state: \.counter, action: /Action.counter) {
      Counter()
    }

    Scope(state: \.profile, action: /Action.profile) {
      Profile()
    }

    Reduce { state, action in
      switch action {
      case let .selectTab(tab):
        state.currentTab = tab
        return .none
      case .counter, .profile:
        return .none
      }
    }
  }

  struct Counter: ReducerProtocol {
    struct State: Equatable {
      var alert: AlertState<Action>?
      var count = 0
      var maxCount = 0
      var minCount = 0
      var numberOfCounts = 0
    }

    enum Action: Equatable {
      case alertDismissed
      case decrementButtonTapped
      case incrementButtonTapped
      case isPrimeButtonTapped
    }

    func reduce(into state: inout State, action: Action) -> Effect<Action, Never> {
      switch action {
      case .alertDismissed:
        state.alert = nil
        return .none

      case .decrementButtonTapped:
        state.count -= 1
        state.numberOfCounts += 1
        state.minCount = min(state.minCount, state.count)
        return .none

      case .incrementButtonTapped:
        state.count += 1
        state.numberOfCounts += 1
        state.maxCount = max(state.maxCount, state.count)
        return .none

      case .isPrimeButtonTapped:
        state.alert = .init(
          title: isPrime(state.count)
            ? .init("👍 The number \(state.count) is prime!")
            : .init("👎 The number \(state.count) is not prime :(")
        )
        return .none
      }
    }
  }

<<<<<<< HEAD
  struct Profile: ReducerProtocol {
    struct State: Equatable {
      private(set) var currentTab: Tab
      private(set) var count = 0
      private(set) var maxCount: Int
      private(set) var minCount: Int
      private(set) var numberOfCounts: Int

      fileprivate mutating func resetCount() {
        self.currentTab = .counter
        self.count = 0
        self.maxCount = 0
        self.minCount = 0
        self.numberOfCounts = 0
      }
    }
=======
let sharedStateCounterReducer = Reducer<
  SharedState.CounterState, SharedStateAction.CounterAction, Void
> { state, action, _ in
  switch action {
  case .alertDismissed:
    state.alert = nil
    return .none

  case .decrementButtonTapped:
    state.count -= 1
    state.numberOfCounts += 1
    state.minCount = min(state.minCount, state.count)
    return .none

  case .incrementButtonTapped:
    state.count += 1
    state.numberOfCounts += 1
    state.maxCount = max(state.maxCount, state.count)
    return .none

  case .isPrimeButtonTapped:
    state.alert = AlertState(
      title: TextState(
        isPrime(state.count)
          ? "👍 The number \(state.count) is prime!"
          : "👎 The number \(state.count) is not prime :("
      )
    )
    return .none
  }
}
>>>>>>> 9f2f781c

    enum Action: Equatable {
      case resetCounterButtonTapped
    }

    func reduce(into state: inout State, action: Action) -> Effect<Action, Never> {
      switch action {
      case .resetCounterButtonTapped:
        state.resetCount()
        return .none
      }
    }
  }
}

struct SharedStateView: View {
  let store: StoreOf<SharedState>

  var body: some View {
    WithViewStore(self.store.scope(state: \.currentTab)) { viewStore in
      VStack {
        Picker(
          "Tab",
          selection: viewStore.binding(send: SharedState.Action.selectTab)
        ) {
          Text("Counter")
            .tag(SharedState.Tab.counter)

          Text("Profile")
            .tag(SharedState.Tab.profile)
        }
        .pickerStyle(.segmented)

        if viewStore.state == .counter {
          SharedStateCounterView(
            store: self.store.scope(state: \.counter, action: SharedState.Action.counter))
        }

        if viewStore.state == .profile {
          SharedStateProfileView(
            store: self.store.scope(state: \.profile, action: SharedState.Action.profile))
        }

        Spacer()
      }
    }
    .padding()
  }
}

struct SharedStateCounterView: View {
  let store: StoreOf<SharedState.Counter>

  var body: some View {
    WithViewStore(self.store) { viewStore in
      VStack(spacing: 64) {
        Text(template: readMe, .caption)

        VStack(spacing: 16) {
          HStack {
            Button("−") { viewStore.send(.decrementButtonTapped) }

            Text("\(viewStore.count)")
              .font(.body.monospacedDigit())

            Button("+") { viewStore.send(.incrementButtonTapped) }
          }

          Button("Is this prime?") { viewStore.send(.isPrimeButtonTapped) }
        }
      }
      .padding(16)
      .frame(minWidth: 0, maxWidth: .infinity, minHeight: 0, maxHeight: .infinity, alignment: .top)
      .navigationBarTitle("Shared State Demo")
      .alert(self.store.scope(state: \.alert), dismiss: .alertDismissed)
    }
  }
}

struct SharedStateProfileView: View {
  let store: StoreOf<SharedState.Profile>

  var body: some View {
    WithViewStore(self.store) { viewStore in
      VStack(spacing: 64) {
        Text(
          template: """
            This tab shows state from the previous tab, and it is capable of reseting all of the \
            state back to 0.

            This shows that it is possible for each screen to model its state in the way that makes \
            the most sense for it, while still allowing the state and mutations to be shared \
            across independent screens.
            """,
          .caption
        )

        VStack(spacing: 16) {
          Text("Current count: \(viewStore.count)")
          Text("Max count: \(viewStore.maxCount)")
          Text("Min count: \(viewStore.minCount)")
          Text("Total number of count events: \(viewStore.numberOfCounts)")
          Button("Reset") { viewStore.send(.resetCounterButtonTapped) }
        }
      }
      .padding(16)
      .frame(minWidth: 0, maxWidth: .infinity, minHeight: 0, maxHeight: .infinity, alignment: .top)
      .navigationBarTitle("Profile")
    }
  }
}

// MARK: - SwiftUI previews

struct SharedState_Previews: PreviewProvider {
  static var previews: some View {
    SharedStateView(
      store: Store(
        initialState: .init(),
        reducer: SharedState()
      )
    )
  }
}

// MARK: - Private helpers

/// Checks if a number is prime or not.
private func isPrime(_ p: Int) -> Bool {
  if p <= 1 { return false }
  if p <= 3 { return true }
  for i in 2...Int(sqrtf(Float(p))) {
    if p % i == 0 { return false }
  }
  return true
}<|MERGE_RESOLUTION|>--- conflicted
+++ resolved
@@ -26,7 +26,7 @@
     // thing.
     var profile: Profile.State {
       get {
-        .init(
+        Profile.State(
           currentTab: self.currentTab,
           count: self.counter.count,
           maxCount: self.counter.maxCount,
@@ -105,17 +105,18 @@
         return .none
 
       case .isPrimeButtonTapped:
-        state.alert = .init(
-          title: isPrime(state.count)
-            ? .init("👍 The number \(state.count) is prime!")
-            : .init("👎 The number \(state.count) is not prime :(")
+        state.alert = AlertState(
+          title: TextState(
+            isPrime(state.count)
+            ? "👍 The number \(state.count) is prime!"
+            : "👎 The number \(state.count) is not prime :("
+          )
         )
         return .none
       }
     }
   }
 
-<<<<<<< HEAD
   struct Profile: ReducerProtocol {
     struct State: Equatable {
       private(set) var currentTab: Tab
@@ -132,39 +133,6 @@
         self.numberOfCounts = 0
       }
     }
-=======
-let sharedStateCounterReducer = Reducer<
-  SharedState.CounterState, SharedStateAction.CounterAction, Void
-> { state, action, _ in
-  switch action {
-  case .alertDismissed:
-    state.alert = nil
-    return .none
-
-  case .decrementButtonTapped:
-    state.count -= 1
-    state.numberOfCounts += 1
-    state.minCount = min(state.minCount, state.count)
-    return .none
-
-  case .incrementButtonTapped:
-    state.count += 1
-    state.numberOfCounts += 1
-    state.maxCount = max(state.maxCount, state.count)
-    return .none
-
-  case .isPrimeButtonTapped:
-    state.alert = AlertState(
-      title: TextState(
-        isPrime(state.count)
-          ? "👍 The number \(state.count) is prime!"
-          : "👎 The number \(state.count) is not prime :("
-      )
-    )
-    return .none
-  }
-}
->>>>>>> 9f2f781c
 
     enum Action: Equatable {
       case resetCounterButtonTapped
@@ -283,7 +251,7 @@
   static var previews: some View {
     SharedStateView(
       store: Store(
-        initialState: .init(),
+        initialState: SharedState.State(),
         reducer: SharedState()
       )
     )
