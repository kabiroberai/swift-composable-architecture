--- conflicted
+++ resolved
@@ -37,11 +37,7 @@
       case .setSheet(isPresented: true):
         state.isActivityIndicatorVisible = true
         return .task {
-<<<<<<< HEAD
           try? await self.mainQueue.sleep(for: 1)
-=======
-          try? await environment.mainQueue.sleep(for: 1)
->>>>>>> 9f2f781c
           return .setSheetIsPresentedDelayCompleted
         }
         .cancellable(id: CancelId.self)
@@ -52,7 +48,7 @@
 
       case .setSheetIsPresentedDelayCompleted:
         state.isActivityIndicatorVisible = false
-        state.optionalCounter = .init()
+        state.optionalCounter = Counter.State()
         return .none
 
       case .optionalCounter:
@@ -66,7 +62,7 @@
 }
 
 struct LoadThenPresentView: View {
-  let store: Store<LoadThenPresent.State, LoadThenPresent.Action>
+  let store: StoreOf<LoadThenPresent>
 
   var body: some View {
     WithViewStore(self.store) { viewStore in
@@ -92,18 +88,11 @@
         IfLetStore(
           self.store.scope(
             state: \.optionalCounter,
-<<<<<<< HEAD
             action: LoadThenPresent.Action.optionalCounter
-          ),
-          then: CounterView.init(store:)
-        )
-=======
-            action: LoadThenPresentAction.optionalCounter
           )
         ) {
           CounterView(store: $0)
         }
->>>>>>> 9f2f781c
       }
       .navigationBarTitle("Load and present")
       .onDisappear { viewStore.send(.onDisappear) }
@@ -116,7 +105,7 @@
     NavigationView {
       LoadThenPresentView(
         store: Store(
-          initialState: .init(),
+          initialState: LoadThenPresent.State(),
           reducer: LoadThenPresent()
         )
       )
