--- conflicted
+++ resolved
@@ -42,18 +42,11 @@
 
       case .setSheet(isPresented: true):
         state.isActivityIndicatorVisible = true
-<<<<<<< HEAD
-        return .task { 
-          try? await environment.mainQueue.sleep(for: 1)
+        return .task {
+          try? await self.mainQueue.sleep(for: 1)
           return .setSheetIsPresentedDelayCompleted
         }
         .cancellable(id: CancelId.self)
-=======
-        return Effect(value: .setSheetIsPresentedDelayCompleted)
-          .delay(for: 1, scheduler: self.mainQueue)
-          .eraseToEffect()
-          .cancellable(id: CancelId.self)
->>>>>>> abaf0ce9
 
       case .setSheet(isPresented: false):
         state.optionalCounter = nil
