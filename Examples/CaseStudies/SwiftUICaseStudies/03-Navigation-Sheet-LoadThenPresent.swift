import ComposableArchitecture
import SwiftUI

private let readMe = """
  This screen demonstrates navigation that depends on loading optional data into state.

  Tapping "Load optional counter" fires off an effect that will load the counter state a second \
  later. When the counter state is present, you will be programmatically presented a sheet that \
  depends on this data.
  """

// MARK: - Feature domain

struct LoadThenPresent: ReducerProtocol {
  struct State: Equatable {
    @PresentationStateOf<Counter> var counter
    var isActivityIndicatorVisible = false
  }

  enum Action {
    case counter(PresentationActionOf<Counter>)
    case presentationDelayCompleted
  }

  @Dependency(\.continuousClock) var clock
  private enum CancelID {}

  var body: some ReducerProtocol<State, Action> {
    Reduce { state, action in
      switch action {
      case .counter(.present):
        state.isActivityIndicatorVisible = true
        return .task {
<<<<<<< HEAD
          try await self.mainQueue.sleep(for: 1)
          return .presentationDelayCompleted
=======
          try await self.clock.sleep(for: .seconds(1))
          return .setSheetIsPresentedDelayCompleted
>>>>>>> a82e307c
        }

      case .counter:
        return .none

      case .presentationDelayCompleted:
        state.counter = Counter.State()
        state.isActivityIndicatorVisible = false
        return .none
      }
    }
    .presentationDestination(\.$counter, action: /Action.counter) {
      Counter()
    }
  }
}

// MARK: - Feature view

struct LoadThenPresentView: View {
  let store: StoreOf<LoadThenPresent>

  var body: some View {
    WithViewStore(self.store, observe: { $0 }) { viewStore in
      Form {
        Section {
          AboutView(readMe: readMe)
        }
        Button {
          viewStore.send(.counter(.present))
        } label: {
          HStack {
            Text("Load optional counter")
            if viewStore.isActivityIndicatorVisible {
              Spacer()
              ProgressView()
            }
          }
        }
      }
      .navigationTitle("Load and present")
      .sheet(
        store: self.store.scope(state: \.$counter, action: LoadThenPresent.Action.counter),
        content: CounterView.init(store:)
      )
    }
  }
}

// MARK: - SwiftUI previews

struct LoadThenPresentView_Previews: PreviewProvider {
  static var previews: some View {
    NavigationView {
      LoadThenPresentView(
        store: Store(
          initialState: LoadThenPresent.State(),
          reducer: LoadThenPresent()
        )
      )
    }
  }
}<|MERGE_RESOLUTION|>--- conflicted
+++ resolved
@@ -31,13 +31,8 @@
       case .counter(.present):
         state.isActivityIndicatorVisible = true
         return .task {
-<<<<<<< HEAD
-          try await self.mainQueue.sleep(for: 1)
+          try await self.clock.sleep(for: .seconds(1))
           return .presentationDelayCompleted
-=======
-          try await self.clock.sleep(for: .seconds(1))
-          return .setSheetIsPresentedDelayCompleted
->>>>>>> a82e307c
         }
 
       case .counter:
