import ComposableArchitecture
import XCTest

@testable import SwiftUICaseStudies

@MainActor
class EffectsBasicsTests: XCTestCase {
  func testCountDown() async {
    let store = TestStore(
      initialState: EffectsBasics.State(),
      reducer: EffectsBasics()
    )

<<<<<<< HEAD
    store.dependencies.mainQueue = .immediate
=======
    store.environment.mainQueue = .immediate
>>>>>>> 1fbe9d07

    await store.send(.incrementButtonTapped) {
      $0.count = 1
    }
    await store.send(.decrementButtonTapped) {
      $0.count = 0
    }
  }

  func testNumberFact() async {
    let store = TestStore(
      initialState: EffectsBasics.State(),
      reducer: EffectsBasics()
    )

<<<<<<< HEAD
    store.dependencies.factClient.fetch = { "\($0) is a good number Brent" }
    store.dependencies.mainQueue = .immediate
=======
    store.environment.fact.fetch = { "\($0) is a good number Brent" }
    store.environment.mainQueue = .immediate
>>>>>>> 1fbe9d07

    await store.send(.incrementButtonTapped) {
      $0.count = 1
    }
    await store.send(.numberFactButtonTapped) {
      $0.isNumberFactRequestInFlight = true
    }
    await store.receive(.numberFactResponse(.success("1 is a good number Brent"))) {
      $0.isNumberFactRequestInFlight = false
      $0.numberFact = "1 is a good number Brent"
    }
  }

  func testDecrement() async {
    let store = TestStore(
      initialState: EffectsBasics.State(),
      reducer: EffectsBasics()
    )

<<<<<<< HEAD
    store.dependencies.mainQueue = .immediate

    await store.send(.decrementButtonTapped) {
      $0.count = -1
    }
    await store.receive(.decrementDelayResponse) {
=======
    store.environment.mainQueue = .immediate

    await store.send(.decrementButtonTapped) {
      $0.count = -1
    }
    await store.receive(.decrementDelayResponse) {
      $0.count = 0
    }
  }

  func testDecrementCancellation() async {
    let store = TestStore(
      initialState: EffectsBasicsState(),
      reducer: effectsBasicsReducer,
      environment: .unimplemented
    )

    store.environment.mainQueue = DispatchQueue.test.eraseToAnyScheduler()

    await store.send(.decrementButtonTapped) {
      $0.count = -1
    }
    await store.send(.incrementButtonTapped) {
>>>>>>> 1fbe9d07
      $0.count = 0
    }
  }

  func testDecrementCancellation() async {
    let store = TestStore(
      initialState: EffectsBasics.State(),
      reducer: EffectsBasics()
    )

    store.dependencies.mainQueue = .main

    await store.send(.decrementButtonTapped) {
      $0.count = -1
    }
    await store.send(.incrementButtonTapped) {
      $0.count = 0
    }
  }
}<|MERGE_RESOLUTION|>--- conflicted
+++ resolved
@@ -11,11 +11,7 @@
       reducer: EffectsBasics()
     )
 
-<<<<<<< HEAD
     store.dependencies.mainQueue = .immediate
-=======
-    store.environment.mainQueue = .immediate
->>>>>>> 1fbe9d07
 
     await store.send(.incrementButtonTapped) {
       $0.count = 1
@@ -31,13 +27,8 @@
       reducer: EffectsBasics()
     )
 
-<<<<<<< HEAD
     store.dependencies.factClient.fetch = { "\($0) is a good number Brent" }
     store.dependencies.mainQueue = .immediate
-=======
-    store.environment.fact.fetch = { "\($0) is a good number Brent" }
-    store.environment.mainQueue = .immediate
->>>>>>> 1fbe9d07
 
     await store.send(.incrementButtonTapped) {
       $0.count = 1
@@ -57,15 +48,7 @@
       reducer: EffectsBasics()
     )
 
-<<<<<<< HEAD
     store.dependencies.mainQueue = .immediate
-
-    await store.send(.decrementButtonTapped) {
-      $0.count = -1
-    }
-    await store.receive(.decrementDelayResponse) {
-=======
-    store.environment.mainQueue = .immediate
 
     await store.send(.decrementButtonTapped) {
       $0.count = -1
@@ -77,29 +60,11 @@
 
   func testDecrementCancellation() async {
     let store = TestStore(
-      initialState: EffectsBasicsState(),
-      reducer: effectsBasicsReducer,
-      environment: .unimplemented
-    )
-
-    store.environment.mainQueue = DispatchQueue.test.eraseToAnyScheduler()
-
-    await store.send(.decrementButtonTapped) {
-      $0.count = -1
-    }
-    await store.send(.incrementButtonTapped) {
->>>>>>> 1fbe9d07
-      $0.count = 0
-    }
-  }
-
-  func testDecrementCancellation() async {
-    let store = TestStore(
       initialState: EffectsBasics.State(),
       reducer: EffectsBasics()
     )
 
-    store.dependencies.mainQueue = .main
+    store.dependencies.mainQueue = DispatchQueue.test.eraseToAnyScheduler()
 
     await store.send(.decrementButtonTapped) {
       $0.count = -1
