--- conflicted
+++ resolved
@@ -10,17 +10,9 @@
     let (screenshots, takeScreenshot) = AsyncStream<Void>.streamWithContinuation()
 
     let store = TestStore(
-<<<<<<< HEAD
-      initialState: .init(),
+      initialState: LongLivingEffects.State(),
       reducer: LongLivingEffects()
         .dependency(\.screenshots) { screenshots }
-=======
-      initialState: LongLivingEffectsState(),
-      reducer: longLivingEffectsReducer,
-      environment: LongLivingEffectsEnvironment(
-        screenshots: { screenshots }
-      )
->>>>>>> 9f2f781c
     )
 
     let task = store.send(.task)
