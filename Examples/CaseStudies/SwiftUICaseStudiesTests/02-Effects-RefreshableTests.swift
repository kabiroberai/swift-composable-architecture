import ComposableArchitecture
import XCTest

@testable import SwiftUICaseStudies

@MainActor
class RefreshableTests: XCTestCase {
<<<<<<< HEAD
  func testHappyPath() async {
    let store = TestStore(
      initialState: .init(),
      reducer: refreshableReducer,
      environment: .init(
        fact: .init { "\($0) is a good number." },
        mainQueue: .immediate
      )
=======
  func testHappyPath() {
    let store = _TestStore(
      initialState: .init(),
      reducer: Refreshable()
        .dependency(\.factClient, .init { .init(value: "\($0) is a good number.") })
        .dependency(\.mainQueue, .immediate)
>>>>>>> abaf0ce9
    )

    store.send(.incrementButtonTapped) {
      $0.count = 1
    }
    store.send(.refresh) {
      $0.isLoading = true
    }
    await store.receive(.factResponse(.success("1 is a good number."))) {
      $0.isLoading = false
      $0.fact = "1 is a good number."
    }
  }

<<<<<<< HEAD
  func testUnhappyPath() async {
    struct FactError: Error {}
    let store = TestStore(
      initialState: .init(),
      reducer: refreshableReducer,
      environment: .init(
        fact: .init { _ in throw FactError() },
        mainQueue: .immediate
      )
=======
  func testUnhappyPath() {
    let store = _TestStore(
      initialState: .init(),
      reducer: Refreshable()
        .dependency(\.factClient, .init { _ in .init(error: .init()) })
        .dependency(\.mainQueue, .immediate)
>>>>>>> abaf0ce9
    )

    store.send(.incrementButtonTapped) {
      $0.count = 1
    }
    store.send(.refresh) {
      $0.isLoading = true
    }
    await store.receive(.factResponse(.failure(FactError()))) {
      $0.isLoading = false
    }
  }

  func testCancellation() {
<<<<<<< HEAD
    let store = TestStore(
      initialState: .init(),
      reducer: refreshableReducer,
      environment: .init(
        fact: .init {
          try await Task.sleep(nanoseconds: NSEC_PER_SEC)
          return "\($0) is a good number."
        },
        mainQueue: .immediate
      )
=======
    let mainQueue = DispatchQueue.test

    let store = _TestStore(
      initialState: .init(),
      reducer: Refreshable()
        .dependency(\.factClient, .init { .init(value: "\($0) is a good number.") })
        .dependency(\.mainQueue, mainQueue.eraseToAnyScheduler())
>>>>>>> abaf0ce9
    )

    store.send(.incrementButtonTapped) {
      $0.count = 1
    }
    store.send(.refresh) {
      $0.isLoading = true
    }
    store.send(.cancelButtonTapped) {
      $0.isLoading = false
    }
  }
}<|MERGE_RESOLUTION|>--- conflicted
+++ resolved
@@ -5,23 +5,12 @@
 
 @MainActor
 class RefreshableTests: XCTestCase {
-<<<<<<< HEAD
   func testHappyPath() async {
-    let store = TestStore(
-      initialState: .init(),
-      reducer: refreshableReducer,
-      environment: .init(
-        fact: .init { "\($0) is a good number." },
-        mainQueue: .immediate
-      )
-=======
-  func testHappyPath() {
     let store = _TestStore(
       initialState: .init(),
       reducer: Refreshable()
-        .dependency(\.factClient, .init { .init(value: "\($0) is a good number.") })
+        .dependency(\.factClient, .init { "\($0) is a good number." })
         .dependency(\.mainQueue, .immediate)
->>>>>>> abaf0ce9
     )
 
     store.send(.incrementButtonTapped) {
@@ -36,24 +25,13 @@
     }
   }
 
-<<<<<<< HEAD
   func testUnhappyPath() async {
     struct FactError: Error {}
-    let store = TestStore(
-      initialState: .init(),
-      reducer: refreshableReducer,
-      environment: .init(
-        fact: .init { _ in throw FactError() },
-        mainQueue: .immediate
-      )
-=======
-  func testUnhappyPath() {
     let store = _TestStore(
       initialState: .init(),
       reducer: Refreshable()
-        .dependency(\.factClient, .init { _ in .init(error: .init()) })
+        .dependency(\.factClient, .init { _ in throw FactError() })
         .dependency(\.mainQueue, .immediate)
->>>>>>> abaf0ce9
     )
 
     store.send(.incrementButtonTapped) {
@@ -68,26 +46,11 @@
   }
 
   func testCancellation() {
-<<<<<<< HEAD
-    let store = TestStore(
-      initialState: .init(),
-      reducer: refreshableReducer,
-      environment: .init(
-        fact: .init {
-          try await Task.sleep(nanoseconds: NSEC_PER_SEC)
-          return "\($0) is a good number."
-        },
-        mainQueue: .immediate
-      )
-=======
-    let mainQueue = DispatchQueue.test
-
     let store = _TestStore(
       initialState: .init(),
       reducer: Refreshable()
-        .dependency(\.factClient, .init { .init(value: "\($0) is a good number.") })
-        .dependency(\.mainQueue, mainQueue.eraseToAnyScheduler())
->>>>>>> abaf0ce9
+        .dependency(\.factClient, .init { "\($0) is a good number." })
+        .dependency(\.mainQueue, .immediate)
     )
 
     store.send(.incrementButtonTapped) {
