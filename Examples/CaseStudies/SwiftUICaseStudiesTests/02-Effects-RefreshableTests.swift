--- conflicted
+++ resolved
@@ -9,13 +9,8 @@
     let store = TestStore(
       initialState: RefreshableState(),
       reducer: refreshableReducer,
-<<<<<<< HEAD
-      environment: .init(
-        fact: .init { "\($0) is a good number." },
-=======
       environment: RefreshableEnvironment(
-        fact: FactClient(fetch: { Effect(value: "\($0) is a good number.") }),
->>>>>>> 9a1541aa
+        fact: FactClient(fetch: { "\($0) is a good number." }),
         mainQueue: .immediate
       )
     )
@@ -37,13 +32,8 @@
     let store = TestStore(
       initialState: RefreshableState(),
       reducer: refreshableReducer,
-<<<<<<< HEAD
-      environment: .init(
-        fact: .init { _ in throw FactError() },
-=======
       environment: RefreshableEnvironment(
-        fact: FactClient(fetch: { _ in Effect(error: FactClient.Error()) }),
->>>>>>> 9a1541aa
+        fact: FactClient(fetch: { _ in throw FactError() }),
         mainQueue: .immediate
       )
     )
@@ -54,11 +44,7 @@
     store.send(.refresh) {
       $0.isLoading = true
     }
-<<<<<<< HEAD
     await store.receive(.factResponse(.failure(FactError()))) {
-=======
-    store.receive(.factResponse(.failure(FactClient.Error()))) {
->>>>>>> 9a1541aa
       $0.isLoading = false
     }
   }
@@ -67,18 +53,12 @@
     let store = TestStore(
       initialState: RefreshableState(),
       reducer: refreshableReducer,
-<<<<<<< HEAD
-      environment: .init(
+      environment: RefreshableEnvironment(
         fact: .init {
           try await Task.sleep(nanoseconds: NSEC_PER_SEC)
           return "\($0) is a good number."
         },
         mainQueue: .immediate
-=======
-      environment: RefreshableEnvironment(
-        fact: FactClient(fetch: { Effect(value: "\($0) is a good number.") }),
-        mainQueue: mainQueue.eraseToAnyScheduler()
->>>>>>> 9a1541aa
       )
     )
 
