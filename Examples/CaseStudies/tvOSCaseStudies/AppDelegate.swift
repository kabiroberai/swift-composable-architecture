import ComposableArchitecture
import SwiftUI
import UIKit

@UIApplicationMain
class AppDelegate: UIResponder, UIApplicationDelegate {
  var window: UIWindow?

  func application(
    _ application: UIApplication,
    didFinishLaunchingWithOptions launchOptions: [UIApplication.LaunchOptionsKey: Any]?
  ) -> Bool {
    let contentView = RootView(
      store: Store(
<<<<<<< HEAD
        initialState: .init(),
        reducer: RootReducer()
=======
        initialState: RootState(),
        reducer: rootReducer,
        environment: RootEnvironment()
>>>>>>> 9f2f781c
      )
    )

    let window = UIWindow(frame: UIScreen.main.bounds)
    window.rootViewController = UIHostingController(rootView: contentView)
    self.window = window
    window.makeKeyAndVisible()
    return true
  }
}<|MERGE_RESOLUTION|>--- conflicted
+++ resolved
@@ -12,14 +12,8 @@
   ) -> Bool {
     let contentView = RootView(
       store: Store(
-<<<<<<< HEAD
-        initialState: .init(),
+        initialState: RootReducer.State(),
         reducer: RootReducer()
-=======
-        initialState: RootState(),
-        reducer: rootReducer,
-        environment: RootEnvironment()
->>>>>>> 9f2f781c
       )
     )
 
