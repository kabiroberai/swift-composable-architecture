--- conflicted
+++ resolved
@@ -19,20 +19,21 @@
 }
 
 struct FocusReducer: ReducerProtocol {
-  @Dependency(\.randomNumberGenerator) var randomNumberGenerator
+  @Dependency(\.withRandomNumberGenerator) var withRandomNumberGenerator
 
   func reduce(into state: inout FocusState, action: FocusAction) -> Effect<FocusAction, Never> {
     switch action {
     case .randomButtonClicked:
-      var randomNumberGenerator = self.randomNumberGenerator
-      state.currentFocus = (1..<numbers.count).randomElement(using: &randomNumberGenerator)!
+      state.currentFocus = self.withRandomNumberGenerator {
+        (1..<numbers.count).randomElement(using: &$0)!
+      }
       return .none
     }
   }
 }
 
 #if swift(>=5.3)
-  @available(tvOS 14.0, *)
+  @available(tvOS 14, *)
   struct FocusView: View {
     let store: Store<FocusState, FocusAction>
 
@@ -73,20 +74,13 @@
     }
   }
 
-  @available(tvOS 14.0, *)
+  @available(tvOS 14, *)
   struct FocusView_Previews: PreviewProvider {
     static var previews: some View {
       FocusView(
-<<<<<<< HEAD
-        store: .init(
-          initialState: .init(),
+        store: Store(
+          initialState: FocusReducer.State(),
           reducer: FocusReducer()
-=======
-        store: Store(
-          initialState: FocusState(),
-          reducer: focusReducer,
-          environment: FocusEnvironment()
->>>>>>> 9f2f781c
         )
       )
     }
