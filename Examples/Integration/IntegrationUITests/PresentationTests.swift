--- conflicted
+++ resolved
@@ -30,8 +30,7 @@
       StoreOf<BasicsView.Feature?>.init
       StoreOf<BasicsView.Feature?>.init
       StoreOf<BasicsView.Feature?>.init
-      StoreOf<PresentationView.Feature>.scope
-      StoreOf<PresentationView.Feature>.scope
+      StoreOf<BasicsView.Feature?>.init
       StoreOf<PresentationView.Feature>.scope
       StoreOf<PresentationView.Feature>.scope
       ViewStore<BasicsView.Feature.State, BasicsView.Feature.Action>.deinit
@@ -50,11 +49,11 @@
       BasicsView.body
       PresentationStoreOf<BasicsView.Feature>.scope
       PresentationStoreOf<BasicsView.Feature>.scope
-      PresentationStoreOf<BasicsView.Feature>.scope
-      PresentationStoreOf<BasicsView.Feature>.scope
       StoreOf<BasicsView.Feature>.scope
       StoreOf<BasicsView.Feature?>.scope
-      StoreOf<PresentationView.Feature>.scope
+      StoreOf<BasicsView.Feature?>.scope
+      StoreOf<BasicsView.Feature?>.scope
+      StoreOf<BasicsView.Feature?>.scope
       StoreOf<PresentationView.Feature>.scope
       StoreOf<PresentationView.Feature>.scope
       ViewStore<BasicsView.Feature.State, BasicsView.Feature.Action>.deinit
@@ -75,10 +74,6 @@
       StoreOf<BasicsView.Feature>.deinit
       StoreOf<BasicsView.Feature>.scope
       StoreOf<BasicsView.Feature?>.deinit
-<<<<<<< HEAD
-=======
-      StoreOf<BasicsView.Feature?>.deinit
->>>>>>> 5f03bdc7
       StoreOf<BasicsView.Feature?>.init
       StoreOf<BasicsView.Feature?>.scope
       StoreOf<BasicsView.Feature?>.scope
@@ -112,8 +107,7 @@
       StoreOf<BasicsView.Feature?>.init
       StoreOf<BasicsView.Feature?>.init
       StoreOf<BasicsView.Feature?>.init
-      StoreOf<PresentationView.Feature>.scope
-      StoreOf<PresentationView.Feature>.scope
+      StoreOf<BasicsView.Feature?>.init
       StoreOf<PresentationView.Feature>.scope
       StoreOf<PresentationView.Feature>.scope
       ViewStore<BasicsView.Feature.State, BasicsView.Feature.Action>.deinit
@@ -142,9 +136,6 @@
       StoreOf<BasicsView.Feature?>.scope
       StoreOf<BasicsView.Feature?>.scope
       StoreOf<PresentationView.Feature>.scope
-      StoreOf<PresentationView.Feature>.scope
-      StoreOf<PresentationView.Feature>.scope
-      StoreOf<PresentationView.Feature>.scope
       ViewStore<PresentationView.ViewState, PresentationView.Feature.Action>.deinit
       ViewStore<PresentationView.ViewState, PresentationView.Feature.Action>.init
       WithViewStore<PresentationView.ViewState, PresentationView.Feature.Action>.body
@@ -154,8 +145,6 @@
     self.assertLogs {
       """
       BasicsView.body
-      PresentationStoreOf<BasicsView.Feature>.scope
-      PresentationStoreOf<BasicsView.Feature>.scope
       PresentationStoreOf<BasicsView.Feature>.scope
       PresentationStoreOf<BasicsView.Feature>.scope
       PresentationView.body
@@ -187,11 +176,8 @@
       StoreOf<BasicsView.Feature>.deinit
       StoreOf<BasicsView.Feature>.scope
       StoreOf<BasicsView.Feature?>.deinit
-<<<<<<< HEAD
-=======
-      StoreOf<BasicsView.Feature?>.deinit
->>>>>>> 5f03bdc7
       StoreOf<BasicsView.Feature?>.init
+      StoreOf<BasicsView.Feature?>.scope
       StoreOf<BasicsView.Feature?>.scope
       StoreOf<BasicsView.Feature?>.scope
       StoreOf<BasicsView.Feature?>.scope
