--- conflicted
+++ resolved
@@ -4,17 +4,10 @@
 
 @MainActor
 final class LegacyPresentationTests: BaseIntegrationTests {
-<<<<<<< HEAD
-  override func setUp() {
-    super.setUp()
-    self.app.buttons["Legacy"].tap()
-    self.app.buttons[TestCase.presentation.rawValue].tap()
-=======
   override func setUpWithError() throws {
     try super.setUpWithError()
     self.app.buttons["Legacy"].tap()
-    self.app.collectionViews.buttons[TestCase.presentation.rawValue].tap()
->>>>>>> c1a94759
+    self.app.buttons[TestCase.presentation.rawValue].tap()
   }
 
   func testSheet_ChildDismiss() {
