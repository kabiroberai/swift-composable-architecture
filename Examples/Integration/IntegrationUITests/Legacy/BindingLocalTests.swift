--- conflicted
+++ resolved
@@ -3,19 +3,10 @@
 
 @MainActor
 final class BindingLocalTests: BaseIntegrationTests {
-<<<<<<< HEAD
-  override func setUp() {
-    super.setUp()
-    self.app.buttons["Legacy"].tap()
-=======
   override func setUpWithError() throws {
     try XCTSkipIf(ProcessInfo.processInfo.environment["CI"] != nil)
     try super.setUpWithError()
     self.app.buttons["Legacy"].tap()
-  }
-
-  func testNoBindingWarning_FullScreenCover() {
->>>>>>> c1a94759
     app.collectionViews.buttons[TestCase.bindingLocal.rawValue].tap()
   }
 
