--- conflicted
+++ resolved
@@ -71,19 +71,18 @@
 
 struct ContentView: View {
   @State var isBindingLocalTestCasePresented = false
-  @State var isObservableNavigationTestCasePresented = false
   @State var isNavigationStackTestCasePresented = false
   @State var isNavigationTestCasePresented = false
 
   var body: some View {
     NavigationStack {
       List {
-<<<<<<< HEAD
         NavigationLink("iOS 17") {
           List {
             Section {
               NavigationLink("Observable Basics") {
                 Form {
+                  // TODO: Don't use @State in this view
                   ObservableBasicsView(showExtraButtons: true)
                 }
               }
@@ -113,126 +112,6 @@
           .navigationTitle("iOS 17")
         }
 
-        NavigationLink("iOS 16") {
-          List {
-            NavigationLink("Basics") {
-              Form {
-                BasicsView()
-              }
-            }
-            NavigationLink("Enum") {
-              EnumView()
-            }
-            NavigationLink("Optional") {
-              OptionalView()
-            }
-            NavigationLink("Identified list") {
-              IdentifiedListView()
-            }
-            Button("Navigation") {
-              self.isNavigationTestCasePresented = true
-            }
-            .sheet(isPresented: self.$isNavigationTestCasePresented) {
-              NavigationTestCaseView()
-            }
-            NavigationLink("Siblings") {
-              SiblingFeaturesView()
-            }
-            NavigationLink("Presentation") {
-              PresentationView()
-            }
-          }
-          .navigationTitle("iOS 16")
-        }
-
-        NavigationLink("iOS 16 + 17") {
-          List {
-            NavigationLink("New containing old") {
-              NewContainsOldTestCase()
-                .navigationTitle("New containing old")
-            }
-            NavigationLink("New presents old") {
-              NewPresentsOldTestCase()
-                .navigationTitle("New presents old")
-            }
-            NavigationLink("Old containing new") {
-              NewContainsOldTestCase()
-                .navigationTitle("Old containing new")
-            }
-            NavigationLink("Old presents new") {
-              OldPresentsNewTestCase()
-                .navigationTitle("Old presents new")
-            }
-            NavigationLink("Siblings") {
-              NewOldSiblingsView()
-                .navigationTitle("Siblings")
-            }
-          }
-          .navigationTitle("iOS 16 + 17")
-        }
-
-        NavigationLink("Legacy") {
-          List {
-            Section {
-              ForEach(TestCase.allCases) { test in
-                switch test {
-                case .escapedWithViewStore:
-                  NavigationLink(test.rawValue) {
-                    EscapedWithViewStoreTestCaseView()
-                  }
-                  
-                case .forEachBinding:
-                  NavigationLink(test.rawValue) {
-                    ForEachBindingTestCaseView()
-                  }
-                  
-                case .navigationStack:
-                  Button(test.rawValue) {
-                    self.isNavigationStackTestCasePresented = true
-                  }
-                  .foregroundColor(.black)
-                  .sheet(isPresented: self.$isNavigationStackTestCasePresented) {
-                    NavigationStackTestCaseView()
-                  }
-                  
-                case .navigationStackBinding:
-                  Button(test.rawValue) {
-                    self.isNavigationStackBindingTestCasePresented = true
-                  }
-                  .foregroundColor(.black)
-                  .sheet(isPresented: self.$isNavigationStackBindingTestCasePresented) {
-                    NavigationStackBindingTestCaseView()
-                  }
-                  
-                case .presentation:
-                  NavigationLink(test.rawValue) {
-                    PresentationTestCaseView()
-                  }
-                  
-                case .presentationItem:
-                  NavigationLink(test.rawValue) {
-                    PresentationItemTestCaseView()
-                  }
-                  
-                case .switchStore:
-                  NavigationLink(test.rawValue) {
-                    SwitchStoreTestCaseView()
-                  }
-                  
-                case .bindingLocal:
-                  Button(test.rawValue) {
-                    self.isBindingLocalTestCasePresented = true
-                  }
-                  .foregroundColor(.black)
-                  .sheet(isPresented: self.$isBindingLocalTestCasePresented) {
-                    BindingLocalTestCaseView()
-                  }
-                }
-              }
-            }
-          }
-          .navigationTitle("Legacy")
-=======
         NavigationLink("iOS 16") {
           List {
             Section {
@@ -321,7 +200,6 @@
             }
           }
           .navigationTitle(Text("Legacy"))
->>>>>>> c1a94759
         }
 
         Section {
@@ -343,27 +221,20 @@
   var body: some View {
     VStack {
       if !self.runtimeWarnings.isEmpty {
-        VStack(spacing: 10) {
-          ScrollView {
-            ForEach(self.runtimeWarnings, id: \.self) { warning in
-              HStack(alignment: .firstTextBaseline) {
-                Image(systemName: "exclamationmark.triangle.fill")
-                  .foregroundColor(.purple)
-                VStack(alignment: .leading, spacing: 4) {
-                  Text("Runtime warning")
-                    .font(.headline)
-                  Text(warning)
-                }
-              }
-            }
-          }
-          Button {
-            self.runtimeWarnings.removeAll()
-          } label: {
-            Text("Dismiss")
-          }
-        }
-        .padding(EdgeInsets(top: 16, leading: 10, bottom: 16, trailing: 10))
+        ScrollView {
+          ForEach(self.runtimeWarnings, id: \.self) { warning in
+            HStack(alignment: .firstTextBaseline) {
+              Image(systemName: "exclamationmark.triangle.fill")
+                .foregroundColor(.purple)
+              VStack(alignment: .leading, spacing: 4) {
+                Text("Runtime warning")
+                  .font(.headline)
+                Text(warning)
+              }
+            }
+          }
+          .padding(EdgeInsets(top: 16, leading: 10, bottom: 16, trailing: 10))
+        }
         .frame(maxHeight: 160)
         .background(Color.white)
         .cornerRadius(4)
