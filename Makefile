--- conflicted
+++ resolved
@@ -1,9 +1,5 @@
 CONFIG = debug
-<<<<<<< HEAD
-PLATFORM_IOS = iOS Simulator,id=$(call udid_for,iOS 17,iPhone)
-=======
 PLATFORM_IOS = iOS Simulator,id=$(call udid_for,iOS 17,iPhone \d\+ Pro [^M])
->>>>>>> 464d95e3
 PLATFORM_MACOS = macOS
 PLATFORM_MAC_CATALYST = macOS,variant=Mac Catalyst
 PLATFORM_TVOS = tvOS Simulator,id=$(call udid_for,tvOS 17,TV)
