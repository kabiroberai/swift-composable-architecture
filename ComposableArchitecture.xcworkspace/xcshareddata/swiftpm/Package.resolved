--- conflicted
+++ resolved
@@ -1,106 +1,12 @@
 {
-<<<<<<< HEAD
   "pins" : [
     {
       "identity" : "combine-schedulers",
       "kind" : "remoteSourceControl",
       "location" : "https://github.com/pointfreeco/combine-schedulers",
       "state" : {
-        "revision" : "aa3e575929f2bcc5bad012bd2575eae716cbcdf7",
-        "version" : "0.8.0"
-=======
-  "object": {
-    "pins": [
-      {
-        "package": "combine-schedulers",
-        "repositoryURL": "https://github.com/pointfreeco/combine-schedulers",
-        "state": {
-          "branch": null,
-          "revision": "882ac01eb7ef9e36d4467eb4b1151e74fcef85ab",
-          "version": "0.9.1"
-        }
-      },
-      {
-        "package": "swift-argument-parser",
-        "repositoryURL": "https://github.com/apple/swift-argument-parser",
-        "state": {
-          "branch": null,
-          "revision": "9f39744e025c7d377987f30b03770805dcb0bcd1",
-          "version": "1.1.4"
-        }
-      },
-      {
-        "package": "Benchmark",
-        "repositoryURL": "https://github.com/google/swift-benchmark",
-        "state": {
-          "branch": null,
-          "revision": "8163295f6fe82356b0bcf8e1ab991645de17d096",
-          "version": "0.1.2"
-        }
-      },
-      {
-        "package": "swift-case-paths",
-        "repositoryURL": "https://github.com/pointfreeco/swift-case-paths",
-        "state": {
-          "branch": null,
-          "revision": "bb436421f57269fbcfe7360735985321585a86e5",
-          "version": "0.10.1"
-        }
-      },
-      {
-        "package": "swift-clocks",
-        "repositoryURL": "https://github.com/pointfreeco/swift-clocks",
-        "state": {
-          "branch": null,
-          "revision": "692ec4f5429a667bdd968c7260dfa2b23adfeffc",
-          "version": "0.1.4"
-        }
-      },
-      {
-        "package": "swift-collections",
-        "repositoryURL": "https://github.com/apple/swift-collections",
-        "state": {
-          "branch": null,
-          "revision": "f504716c27d2e5d4144fa4794b12129301d17729",
-          "version": "1.0.3"
-        }
-      },
-      {
-        "package": "swift-custom-dump",
-        "repositoryURL": "https://github.com/pointfreeco/swift-custom-dump",
-        "state": {
-          "branch": null,
-          "revision": "819d9d370cd721c9d87671e29d947279292e4541",
-          "version": "0.6.0"
-        }
-      },
-      {
-        "package": "SwiftDocCPlugin",
-        "repositoryURL": "https://github.com/apple/swift-docc-plugin",
-        "state": {
-          "branch": null,
-          "revision": "3303b164430d9a7055ba484c8ead67a52f7b74f6",
-          "version": "1.0.0"
-        }
-      },
-      {
-        "package": "swift-identified-collections",
-        "repositoryURL": "https://github.com/pointfreeco/swift-identified-collections",
-        "state": {
-          "branch": null,
-          "revision": "bfb0d43e75a15b6dfac770bf33479e8393884a36",
-          "version": "0.4.1"
-        }
-      },
-      {
-        "package": "xctest-dynamic-overlay",
-        "repositoryURL": "https://github.com/pointfreeco/xctest-dynamic-overlay",
-        "state": {
-          "branch": null,
-          "revision": "16e6409ee82e1b81390bdffbf217b9c08ab32784",
-          "version": "0.5.0"
-        }
->>>>>>> 9a22c5a8
+        "revision" : "882ac01eb7ef9e36d4467eb4b1151e74fcef85ab",
+        "version" : "0.9.1"
       }
     },
     {
