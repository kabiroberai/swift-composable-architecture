{
  "pins" : [
    {
      "identity" : "combine-schedulers",
      "kind" : "remoteSourceControl",
      "location" : "https://github.com/pointfreeco/combine-schedulers",
      "state" : {
        "revision" : "9dc9cbe4bc45c65164fa653a563d8d8db61b09bb",
        "version" : "1.0.0"
      }
    },
    {
      "identity" : "swift-argument-parser",
      "kind" : "remoteSourceControl",
      "location" : "https://github.com/apple/swift-argument-parser",
      "state" : {
        "revision" : "fee6933f37fde9a5e12a1e4aeaa93fe60116ff2a",
        "version" : "1.2.2"
      }
    },
    {
      "identity" : "swift-benchmark",
      "kind" : "remoteSourceControl",
      "location" : "https://github.com/google/swift-benchmark",
      "state" : {
        "revision" : "8163295f6fe82356b0bcf8e1ab991645de17d096",
        "version" : "0.1.2"
      }
    },
    {
      "identity" : "swift-case-paths",
      "kind" : "remoteSourceControl",
      "location" : "https://github.com/pointfreeco/swift-case-paths",
      "state" : {
        "branch" : "case-key-paths",
        "revision" : "7112451690777c2145aa86310d7f205c40e40998"
      }
    },
    {
      "identity" : "swift-clocks",
      "kind" : "remoteSourceControl",
      "location" : "https://github.com/pointfreeco/swift-clocks",
      "state" : {
        "revision" : "d1fd837326aa719bee979bdde1f53cd5797443eb",
        "version" : "1.0.0"
      }
    },
    {
      "identity" : "swift-collections",
      "kind" : "remoteSourceControl",
      "location" : "https://github.com/apple/swift-collections",
      "state" : {
        "revision" : "937e904258d22af6e447a0b72c0bc67583ef64a2",
        "version" : "1.0.4"
      }
    },
    {
      "identity" : "swift-concurrency-extras",
      "kind" : "remoteSourceControl",
      "location" : "https://github.com/pointfreeco/swift-concurrency-extras",
      "state" : {
        "revision" : "6155400cb15b0d99b2c257d57603d61d03a817a8",
        "version" : "1.0.1"
      }
    },
    {
      "identity" : "swift-custom-dump",
      "kind" : "remoteSourceControl",
      "location" : "https://github.com/pointfreeco/swift-custom-dump",
      "state" : {
        "revision" : "65fc9e2b62727cacfab9fc60d580c284a4b9308c",
        "version" : "1.1.1"
      }
    },
    {
      "identity" : "swift-dependencies",
      "kind" : "remoteSourceControl",
      "location" : "https://github.com/pointfreeco/swift-dependencies",
      "state" : {
        "revision" : "4e1eb6e28afe723286d8cc60611237ffbddba7c5",
        "version" : "1.0.0"
      }
    },
    {
      "identity" : "swift-docc-plugin",
      "kind" : "remoteSourceControl",
      "location" : "https://github.com/apple/swift-docc-plugin",
      "state" : {
        "revision" : "26ac5758409154cc448d7ab82389c520fa8a8247",
        "version" : "1.3.0"
      }
    },
    {
      "identity" : "swift-docc-symbolkit",
      "kind" : "remoteSourceControl",
      "location" : "https://github.com/apple/swift-docc-symbolkit",
      "state" : {
        "revision" : "b45d1f2ed151d057b54504d653e0da5552844e34",
        "version" : "1.0.0"
      }
    },
    {
      "identity" : "swift-identified-collections",
      "kind" : "remoteSourceControl",
      "location" : "https://github.com/pointfreeco/swift-identified-collections",
      "state" : {
        "revision" : "d1e45f3e1eee2c9193f5369fa9d70a6ddad635e8",
        "version" : "1.0.0"
      }
    },
    {
      "identity" : "swift-macro-testing",
      "kind" : "remoteSourceControl",
      "location" : "https://github.com/pointfreeco/swift-macro-testing",
      "state" : {
        "revision" : "35acd9468d40ae87e75991a18af6271e8124c261",
        "version" : "0.2.1"
      }
    },
    {
      "identity" : "swift-snapshot-testing",
      "kind" : "remoteSourceControl",
      "location" : "https://github.com/pointfreeco/swift-snapshot-testing.git",
      "state" : {
        "revision" : "bbc9ec6e41ba964a5d04371af0acfb574cadafbd"
      }
    },
    {
      "identity" : "swift-syntax",
      "kind" : "remoteSourceControl",
      "location" : "https://github.com/apple/swift-syntax.git",
      "state" : {
<<<<<<< HEAD
        "revision" : "74203046135342e4a4a627476dd6caf8b28fe11b",
        "version" : "509.0.0"
=======
        "revision" : "6ad4ea24b01559dde0773e3d091f1b9e36175036",
        "version" : "509.0.2"
>>>>>>> e5273eeb
      }
    },
    {
      "identity" : "swift-tagged",
      "kind" : "remoteSourceControl",
      "location" : "https://github.com/pointfreeco/swift-tagged.git",
      "state" : {
        "revision" : "3907a9438f5b57d317001dc99f3f11b46882272b",
        "version" : "0.10.0"
      }
    },
    {
      "identity" : "swiftui-navigation",
      "kind" : "remoteSourceControl",
      "location" : "https://github.com/pointfreeco/swiftui-navigation.git",
      "state" : {
        "branch" : "case-key-paths",
        "revision" : "3285fbeadb9d9fcfff01714f62e06d124f954f40"
      }
    },
    {
      "identity" : "xctest-dynamic-overlay",
      "kind" : "remoteSourceControl",
      "location" : "https://github.com/pointfreeco/xctest-dynamic-overlay",
      "state" : {
        "revision" : "302891700c7fa3b92ebde9fe7b42933f8349f3c7",
        "version" : "1.0.0"
      }
    }
  ],
  "version" : 2
}<|MERGE_RESOLUTION|>--- conflicted
+++ resolved
@@ -14,8 +14,8 @@
       "kind" : "remoteSourceControl",
       "location" : "https://github.com/apple/swift-argument-parser",
       "state" : {
-        "revision" : "fee6933f37fde9a5e12a1e4aeaa93fe60116ff2a",
-        "version" : "1.2.2"
+        "revision" : "8f4d2753f0e4778c76d5f05ad16c74f707390531",
+        "version" : "1.2.3"
       }
     },
     {
@@ -50,8 +50,8 @@
       "kind" : "remoteSourceControl",
       "location" : "https://github.com/apple/swift-collections",
       "state" : {
-        "revision" : "937e904258d22af6e447a0b72c0bc67583ef64a2",
-        "version" : "1.0.4"
+        "revision" : "a902f1823a7ff3c9ab2fba0f992396b948eda307",
+        "version" : "1.0.5"
       }
     },
     {
@@ -130,13 +130,8 @@
       "kind" : "remoteSourceControl",
       "location" : "https://github.com/apple/swift-syntax.git",
       "state" : {
-<<<<<<< HEAD
-        "revision" : "74203046135342e4a4a627476dd6caf8b28fe11b",
-        "version" : "509.0.0"
-=======
         "revision" : "6ad4ea24b01559dde0773e3d091f1b9e36175036",
         "version" : "509.0.2"
->>>>>>> e5273eeb
       }
     },
     {
@@ -151,7 +146,7 @@
     {
       "identity" : "swiftui-navigation",
       "kind" : "remoteSourceControl",
-      "location" : "https://github.com/pointfreeco/swiftui-navigation.git",
+      "location" : "https://github.com/pointfreeco/swiftui-navigation",
       "state" : {
         "branch" : "case-key-paths",
         "revision" : "3285fbeadb9d9fcfff01714f62e06d124f954f40"
@@ -162,8 +157,8 @@
       "kind" : "remoteSourceControl",
       "location" : "https://github.com/pointfreeco/xctest-dynamic-overlay",
       "state" : {
-        "revision" : "302891700c7fa3b92ebde9fe7b42933f8349f3c7",
-        "version" : "1.0.0"
+        "revision" : "23cbf2294e350076ea4dbd7d5d047c1e76b03631",
+        "version" : "1.0.2"
       }
     }
   ],
