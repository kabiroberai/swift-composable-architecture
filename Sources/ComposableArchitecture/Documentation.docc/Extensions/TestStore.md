--- conflicted
+++ resolved
@@ -13,22 +13,14 @@
 
 ### Testing a reducer
 
-<<<<<<< HEAD
-- ``send(_:_:file:line:)-3pf4p``
-=======
 - ``send(_:_:file:line:)-6s1gq``
->>>>>>> 92989467
 - ``receive(_:timeout:_:file:line:)``
 - ``finish(timeout:file:line:)``
 - ``TestStoreTask``
 
 ### Accessing state
 
-<<<<<<< HEAD
-While the most common way of interacting with a test store's state is via its ``send(_:_:file:line:)-3pf4p`` and ``receive(_:timeout:_:file:line:)`` methods, you may also access it directly throughout a test.
-=======
 While the most common way of interacting with a test store's state is via its ``send(_:_:file:line:)-6s1gq`` and ``receive(_:timeout:_:file:line:)`` methods, you may also access it directly throughout a test.
->>>>>>> 92989467
 
 - ``state``
 
