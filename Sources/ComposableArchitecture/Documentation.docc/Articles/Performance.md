--- conflicted
+++ resolved
@@ -168,12 +168,8 @@
   struct ViewState: Equatable {
     let selectedTab: AppState.Tab
     let unreadActivityCount: Int
-<<<<<<< HEAD
     init(state: AppReducer.State) {
-=======
-    init(state: AppState) {
       self.selectedTab = state.selectedTab
->>>>>>> 95cc28a0
       self.unreadActivityCount = state.activity.unreadCount
     }
   }
