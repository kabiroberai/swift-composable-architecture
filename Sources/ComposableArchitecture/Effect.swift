--- conflicted
+++ resolved
@@ -10,11 +10,7 @@
 /// Effects are returned from reducers so that the ``Store`` can perform the effects after the
 /// reducer is done running.
 ///
-<<<<<<< HEAD
-/// There are 2 distinct ways to create an `Effect`, one using Swift's native concurrency tools, and
-=======
 /// There are 2 distinct ways to create an `Effect`: one using Swift's native concurrency tools, and
->>>>>>> 1fbe9d07
 /// the other using Apple's Combine framework:
 ///
 /// * If using Swift's native structured concurrency tools then there are 3 main ways to create an
@@ -25,28 +21,17 @@
 ///   * ``Effect/fireAndForget(priority:_:)``
 /// * If using Combine in your application, in particular the dependencies of your feature's
 /// environment, then you can create effects by making use of any of Combine's operators, and then
-<<<<<<< HEAD
-/// tacking on `eraseToEffect` or `catchToEffect`. Note that the Combine interface to ``Effect``
-/// is considered soft deprecated, and should be eventually ported to Swift's native concurrency
-/// tools.
-=======
 /// erasing the publisher type to ``Effect`` with either `eraseToEffect` or `catchToEffect`. Note
 /// that the Combine interface to ``Effect`` is considered soft deprecated, and you should
 /// eventually port to Swift's native concurrency tools.
->>>>>>> 1fbe9d07
 ///
 /// > Important: ``Store`` is not thread safe, and so all effects must receive values on the same
-/// thread. This is typically the main thread,  **and** if the store is being used to drive UI
-/// then it must receive values on the main thread.
+/// thread. This is typically the main thread,  **and** if the store is being used to drive UI then
+/// it must receive values on the main thread.
 /// >
 /// > This is only an issue if using the Combine interface of ``Effect`` as mentioned above. If you
-<<<<<<< HEAD
-/// you are only using Swift's concurrency tools and the `.task`, `.run` and `.fireAndForget`
-/// functions on ``Effect``, then the threading is automatically handled for you.
-=======
-/// you are using Swift's concurrency tools and the `.task`, `.run` and `.fireAndForget`
-/// functions on ``Effect``, then threading is automatically handled for you.
->>>>>>> 1fbe9d07
+/// you are using Swift's concurrency tools and the `.task`, `.run` and `.fireAndForget` functions
+/// on ``Effect``, then threading is automatically handled for you.
 public struct Effect<Output, Failure: Error> {
   let publisher: AnyPublisher<Output, Failure>
 }
@@ -104,12 +89,8 @@
   ///
   /// The closure provided to ``task(priority:operation:catch:file:fileID:line:)`` is allowed to
   /// throw, but any non-cancellation errors thrown will cause a runtime warning when run in the
-<<<<<<< HEAD
-  /// simulator or on a device, and will cause a test failure in tests.
-=======
   /// simulator or on a device, and will cause a test failure in tests. To catch non-cancellation
   /// errors use the `catch` trailing closure.
->>>>>>> 1fbe9d07
   ///
   /// - Parameters:
   ///   - priority: Priority of the underlying task. If `nil`, the priority will come from
@@ -126,7 +107,6 @@
     fileID: StaticString = #fileID,
     line: UInt = #line
   ) -> Self {
-<<<<<<< HEAD
     let dependencies = DependencyValues.current
     return Deferred<Publishers.HandleEvents<PassthroughSubject<Output, Failure>>> {
       DependencyValues.$current.withValue(dependencies) {
@@ -170,48 +150,6 @@
         }
         return subject.handleEvents(receiveCancel: task.cancel)
       }
-=======
-    Deferred<Publishers.HandleEvents<PassthroughSubject<Output, Failure>>> {
-      let subject = PassthroughSubject<Output, Failure>()
-      let task = Task(priority: priority) { @MainActor in
-        defer { subject.send(completion: .finished) }
-        do {
-          try Task.checkCancellation()
-          let output = try await operation()
-          try Task.checkCancellation()
-          subject.send(output)
-        } catch is CancellationError {
-          return
-        } catch {
-          guard let handler = handler else {
-            #if DEBUG
-              var errorDump = ""
-              customDump(error, to: &errorDump, indent: 4)
-              runtimeWarning(
-                """
-                An 'Effect.task' returned from "%@:%d" threw an unhandled error. …
-
-                %@
-
-                All non-cancellation errors must be explicitly handled via the 'catch' parameter \
-                on 'Effect.task', or via a 'do' block.
-                """,
-                [
-                  "\(fileID)",
-                  line,
-                  errorDump,
-                ],
-                file: file,
-                line: line
-              )
-            #endif
-            return
-          }
-          await subject.send(handler(error))
-        }
-      }
-      return subject.handleEvents(receiveCancel: task.cancel)
->>>>>>> 1fbe9d07
     }
     .eraseToEffect()
   }
@@ -245,12 +183,8 @@
   ///
   /// The closure provided to ``run(priority:operation:catch:file:fileID:line:)`` is allowed to
   /// throw, but any non-cancellation errors thrown will cause a runtime warning when run in the
-<<<<<<< HEAD
-  /// simulator or on a device, and will cause a test failure in tests.
-=======
   /// simulator or on a device, and will cause a test failure in tests. To catch non-cancellation
   /// errors use the `catch` trailing closure.
->>>>>>> 1fbe9d07
   ///
   /// - Parameters:
   ///   - priority: Priority of the underlying task. If `nil`, the priority will come from
@@ -267,7 +201,6 @@
     fileID: StaticString = #fileID,
     line: UInt = #line
   ) -> Self {
-<<<<<<< HEAD
     let dependencies = DependencyValues.current
     return .run { subscriber in
       DependencyValues.$current.withValue(dependencies) {
@@ -309,46 +242,6 @@
         return AnyCancellable {
           task.cancel()
         }
-=======
-    .run { subscriber in
-      let task = Task(priority: priority) { @MainActor in
-        defer { subscriber.send(completion: .finished) }
-        let send = Send(send: { subscriber.send($0) })
-        do {
-          try await operation(send)
-        } catch is CancellationError {
-          return
-        } catch {
-          guard let handler = handler else {
-            #if DEBUG
-              var errorDump = ""
-              customDump(error, to: &errorDump, indent: 4)
-              runtimeWarning(
-                """
-                An 'Effect.run' returned from "%@:%d" threw an unhandled error. …
-
-                %@
-
-                All non-cancellation errors must be explicitly handled via the 'catch' parameter \
-                on 'Effect.run', or via a 'do' block.
-                """,
-                [
-                  "\(fileID)",
-                  line,
-                  errorDump,
-                ],
-                file: file,
-                line: line
-              )
-            #endif
-            return
-          }
-          await handler(error, send)
-        }
-      }
-      return AnyCancellable {
-        task.cancel()
->>>>>>> 1fbe9d07
       }
     }
   }
@@ -379,14 +272,9 @@
     priority: TaskPriority? = nil,
     _ work: @escaping @Sendable () async throws -> Void
   ) -> Self {
-<<<<<<< HEAD
     .run(priority: priority) { _ in
       try? await work()
     }
-=======
-    Effect<Void, Never>.task(priority: priority) { try? await work() }
-      .fireAndForget()
->>>>>>> 1fbe9d07
   }
 }
 
