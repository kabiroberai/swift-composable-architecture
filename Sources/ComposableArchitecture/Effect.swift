import Combine
import Foundation
import SwiftUI
import XCTestDynamicOverlay

/// This type is deprecated in favor of ``EffectTask``. See its documentation for more information.
@available(
  iOS,
  deprecated: 9999.0,
  message:
    """
    'EffectPublisher' has been deprecated in favor of 'EffectTask'.

     You are encouraged to use `EffectTask<Action>` to model the output of your reducers, and to use Swift concurrency to model asynchrony in dependencies.

     See the migration roadmap for more information: https://github.com/pointfreeco/swift-composable-architecture/discussions/1477
    """
)
@available(
  macOS,
  deprecated: 9999.0,
  message:
    """
    'EffectPublisher' has been deprecated in favor of 'EffectTask'.

     You are encouraged to use `EffectTask<Action>` to model the output of your reducers, and to use Swift concurrency to model asynchrony in dependencies.

     See the migration roadmap for more information: https://github.com/pointfreeco/swift-composable-architecture/discussions/1477
    """
)
@available(
  tvOS,
  deprecated: 9999.0,
  message:
    """
    'EffectPublisher' has been deprecated in favor of 'EffectTask'.

     You are encouraged to use `EffectTask<Action>` to model the output of your reducers, and to use Swift concurrency to model asynchrony in dependencies.

     See the migration roadmap for more information: https://github.com/pointfreeco/swift-composable-architecture/discussions/1477
    """
)
@available(
  watchOS,
  deprecated: 9999.0,
  message:
    """
    'EffectPublisher' has been deprecated in favor of 'EffectTask'.

     You are encouraged to use `EffectTask<Action>` to model the output of your reducers, and to use Swift concurrency to model asynchrony in dependencies.

     See the migration roadmap for more information: https://github.com/pointfreeco/swift-composable-architecture/discussions/1477
    """
)
public struct EffectPublisher<Action, Failure: Error> {
  @usableFromInline
  enum Operation {
    case none
    case publisher(AnyPublisher<Action, Failure>)
    case run(TaskPriority? = nil, @Sendable (Send) async -> Void)
  }

  @usableFromInline
  let operation: Operation

  @usableFromInline
  init(operation: Operation) {
    self.operation = operation
  }
}

// MARK: - Creating Effects

extension EffectPublisher {
  /// An effect that does nothing and completes immediately. Useful for situations where you must
  /// return an effect, but you don't need to do anything.
  @inlinable
  public static var none: Self {
    Self(operation: .none)
  }
}

/// A type that encapsulates a unit of work that can be run in the outside world, and can feed
/// actions back to the ``Store``.
///
/// Effects are the perfect place to do side effects, such as network requests, saving/loading
/// from disk, creating timers, interacting with dependencies, and more. They are returned from
/// reducers so that the ``Store`` can perform the effects after the reducer is done running.
///
/// There are 2 distinct ways to create an `Effect`: one using Swift's native concurrency tools, and
/// the other using Apple's Combine framework:
///
/// * If using Swift's native structured concurrency tools then there are 3 main ways to create an
/// effect, depending on if you want to emit one single action back into the system, or any number
/// of actions, or just execute some work without emitting any actions:
///   * ``EffectPublisher/task(priority:operation:catch:file:fileID:line:)``
///   * ``EffectPublisher/run(priority:operation:catch:file:fileID:line:)``
///   * ``EffectPublisher/fireAndForget(priority:_:)``
/// * If using Combine in your application, in particular for the dependencies of your feature
/// then you can create effects by making use of any of Combine's operators, and then erasing the
/// publisher type to ``EffectPublisher`` with either `eraseToEffect` or `catchToEffect`. Note that
/// the Combine interface to ``EffectPublisher`` is considered soft deprecated, and you should
/// eventually port to Swift's native concurrency tools.
///
/// > Important: The publisher interface to ``EffectTask`` is considered deprecated, and you should
/// > try converting any uses of that interface to Swift's native concurrency tools.
/// >
/// > Also, ``Store`` is not thread safe, and so all effects must receive values on the same
/// > thread. This is typically the main thread,  **and** if the store is being used to drive UI
/// > then it must receive values on the main thread.
/// >
/// > This is only an issue if using the Combine interface of ``EffectPublisher`` as mentioned
/// > above. If  you are using Swift's concurrency tools and the `.task`, `.run`, and
/// > `.fireAndForget` functions on ``EffectTask``, then threading is automatically handled for you.
public typealias EffectTask<Action> = EffectPublisher<Action, Never>

extension EffectPublisher where Failure == Never {
  /// Wraps an asynchronous unit of work in an effect.
  ///
  /// This function is useful for executing work in an asynchronous context and capturing the result
  /// in an ``EffectTask`` so that the reducer, a non-asynchronous context, can process it.
  ///
  /// For example, if your dependency exposes an `async` function, you can use
  /// ``task(priority:operation:catch:file:fileID:line:)`` to provide an asynchronous context for
  /// invoking that endpoint:
  ///
  /// ```swift
  /// struct Feature: ReducerProtocol {
  ///   struct State { … }
  ///   enum FeatureAction {
  ///     case factButtonTapped
  ///     case factResponse(TaskResult<String>)
  ///   }
  ///   @Dependency(\.numberFact) var numberFact
  ///
  ///   func reduce(into state: inout State, action: Action) -> EffectTask<Action> {
  ///     switch action {
  ///       case .factButtonTapped:
  ///         return .task { [number = state.number] in
  ///           await .factResponse(TaskResult { try await self.numberFact.fetch(number) })
  ///         }
  ///
  ///       case .factResponse(.success(fact)):
  ///         // do something with fact
  ///
  ///       case .factResponse(.failure):
  ///         // handle error
  ///
  ///       ...
  ///     }
  ///   }
  /// }
  /// ```
  ///
  /// The above code sample makes use of ``TaskResult`` in order to automatically bundle the success
  /// or failure of the `numberFact` endpoint into a single type that can be sent in an action.
  ///
  /// The closure provided to ``task(priority:operation:catch:file:fileID:line:)`` is allowed to
  /// throw, but any non-cancellation errors thrown will cause a runtime warning when run in the
  /// simulator or on a device, and will cause a test failure in tests. To catch non-cancellation
  /// errors use the `catch` trailing closure.
  ///
  /// - Parameters:
  ///   - priority: Priority of the underlying task. If `nil`, the priority will come from
  ///     `Task.currentPriority`.
  ///   - operation: The operation to execute.
  ///   - catch: An error handler, invoked if the operation throws an error other than
  ///     `CancellationError`.
  /// - Returns: An effect wrapping the given asynchronous work.
  public static func task(
    priority: TaskPriority? = nil,
    operation: @escaping @Sendable () async throws -> Action,
    catch handler: (@Sendable (Error) async -> Action)? = nil,
    file: StaticString = #file,
    fileID: StaticString = #fileID,
    line: UInt = #line
  ) -> Self {
    withEscapedDependencies { escaped in
      Self(
        operation: .run(priority) { send in
          await escaped.yield {
            do {
              try await send(operation())
            } catch is CancellationError {
              return
            } catch {
              guard let handler = handler else {
                #if DEBUG
                  var errorDump = ""
                  customDump(error, to: &errorDump, indent: 4)
                  runtimeWarn(
                    """
                    An "EffectTask.task" returned from "\(fileID):\(line)" threw an unhandled \
                    error. …

                    \(errorDump)

                    All non-cancellation errors must be explicitly handled via the "catch" \
                    parameter on "EffectTask.task", or via a "do" block.
                    """,
                    file: file,
                    line: line
                  )
                #endif
                return
              }
              await send(handler(error))
            }
          }
        }
      )
    }
  }

  /// Wraps an asynchronous unit of work that can emit any number of times in an effect.
  ///
  /// This effect is similar to ``task(priority:operation:catch:file:fileID:line:)`` except it is
  /// capable of emitting 0 or more times, not just once.
  ///
  /// For example, if you had an async stream in a dependency client:
  ///
  /// ```swift
  /// struct EventsClient {
  ///   var events: () -> AsyncStream<Event>
  /// }
  /// ```
  ///
  /// Then you could attach to it in a `run` effect by using `for await` and sending each action of
  /// the stream back into the system:
  ///
  /// ```swift
  /// case .startButtonTapped:
  ///   return .run { send in
  ///     for await event in self.events() {
  ///       send(.event(event))
  ///     }
  ///   }
  /// ```
  ///
  /// See ``Send`` for more information on how to use the `send` argument passed to `run`'s closure.
  ///
  /// The closure provided to ``run(priority:operation:catch:file:fileID:line:)`` is allowed to
  /// throw, but any non-cancellation errors thrown will cause a runtime warning when run in the
  /// simulator or on a device, and will cause a test failure in tests. To catch non-cancellation
  /// errors use the `catch` trailing closure.
  ///
  /// - Parameters:
  ///   - priority: Priority of the underlying task. If `nil`, the priority will come from
  ///     `Task.currentPriority`.
  ///   - operation: The operation to execute.
  ///   - catch: An error handler, invoked if the operation throws an error other than
  ///     `CancellationError`.
  /// - Returns: An effect wrapping the given asynchronous work.
  public static func run(
    priority: TaskPriority? = nil,
    operation: @escaping @Sendable (Send) async throws -> Void,
    catch handler: (@Sendable (Error, Send) async -> Void)? = nil,
    file: StaticString = #file,
    fileID: StaticString = #fileID,
    line: UInt = #line
  ) -> Self {
    withEscapedDependencies { escaped in
      Self(
        operation: .run(priority) { send in
          await escaped.yield {
            do {
              try await operation(send)
            } catch is CancellationError {
              return
            } catch {
              guard let handler = handler else {
                #if DEBUG
                  var errorDump = ""
                  customDump(error, to: &errorDump, indent: 4)
                  runtimeWarn(
                    """
                    An "EffectTask.run" returned from "\(fileID):\(line)" threw an unhandled error. …

                    \(errorDump)

                    All non-cancellation errors must be explicitly handled via the "catch" parameter \
                    on "EffectTask.run", or via a "do" block.
                    """,
                    file: file,
                    line: line
                  )
                #endif
                return
              }
              await handler(error, send)
            }
          }
        }
      )
    }
  }

  /// Creates an effect that executes some work in the real world that doesn't need to feed data
  /// back into the store. If an error is thrown, the effect will complete and the error will be
  /// ignored.
  ///
  /// This effect is handy for executing some asynchronous work that your feature doesn't need to
  /// react to. One such example is analytics:
  ///
  /// ```swift
  /// case .buttonTapped:
  ///   return .fireAndForget {
  ///     try self.analytics.track("Button Tapped")
  ///   }
  /// ```
  ///
  /// The closure provided to ``fireAndForget(priority:_:)`` is allowed to throw, and any error
  /// thrown will be ignored.
  ///
  /// - Parameters:
  ///   - priority: Priority of the underlying task. If `nil`, the priority will come from
  ///     `Task.currentPriority`.
  ///   - work: A closure encapsulating some work to execute in the real world.
  /// - Returns: An effect.
  public static func fireAndForget(
    priority: TaskPriority? = nil,
    _ work: @escaping @Sendable () async throws -> Void
  ) -> Self {
    Self.run(priority: priority) { _ in try? await work() }
  }

  /// Initializes an effect that immediately emits the action passed in.
  ///
  /// > Note: We do not recommend using `Effect.send` to share logic. Instead, limit usage to
  /// > child-parent communication, where a child may want to emit a "delegate" action for a parent
  /// > to listen to.
  /// >
  /// > For more information, see <doc:Performance#Sharing-logic-with-actions>.
  ///
  /// - Parameter action: The action that is immediately emitted by the effect.
  public static func send(_ action: Action) -> Self {
    Self(value: action)
  }

  /// Initializes an effect that immediately emits the action passed in.
  ///
  /// > Note: We do not recommend using `Effect.send` to share logic. Instead, limit usage to
  /// > child-parent communication, where a child may want to emit a "delegate" action for a parent
  /// > to listen to.
  /// >
  /// > For more information, see <doc:Performance#Sharing-logic-with-actions>.
  ///
  /// - Parameters:
  ///   - action: The action that is immediately emitted by the effect.
  ///   - animation: An animation.
  public static func send(_ action: Action, animation: Animation? = nil) -> Self {
    Self(value: action).animation(animation)
  }
}

<<<<<<< HEAD
/// A type that can send actions back into the system when used from
/// ``EffectPublisher/run(priority:operation:catch:file:fileID:line:)``.
///
/// This type implements [`callAsFunction`][callAsFunction] so that you invoke it as a function
/// rather than calling methods on it:
///
/// ```swift
/// return .run { send in
///   send(.started)
///   defer { send(.finished) }
///   for await event in self.events {
///     send(.event(event))
///   }
/// }
/// ```
///
/// You can also send actions with animation:
///
/// ```swift
/// send(.started, animation: .spring())
/// defer { send(.finished, animation: .default) }
/// ```
///
/// See ``EffectPublisher/run(priority:operation:catch:file:fileID:line:)`` for more information on how to
/// use this value to construct effects that can emit any number of times in an asynchronous
/// context.
///
/// [callAsFunction]: https://docs.swift.org/swift-book/ReferenceManual/Declarations.html#ID622
@MainActor
public struct Send<Action> {
  public let send: @MainActor (Action) -> SendTask

  public init(send: @escaping @MainActor (Action) -> Task<Void, Never>?) {
    self.send = { .init(rawValue: send($0)) }
  }

  @_disfavoredOverload
  public init(send: @escaping @MainActor (Action) -> SendTask) {
    self.send = send
  }

  /// Sends an action back into the system from an effect.
  ///
  /// - Parameter action: An action.
  @discardableResult
  public func callAsFunction(_ action: Action) -> SendTask {
    guard !Task.isCancelled else { return .init(rawValue: nil) }
    return self.send(action)
  }

  /// Sends an action back into the system from an effect with animation.
  ///
  /// - Parameters:
  ///   - action: An action.
  ///   - animation: An animation.
  @discardableResult
  public func callAsFunction(_ action: Action, animation: Animation?) -> SendTask {
    callAsFunction(action, transaction: Transaction(animation: animation))
  }

  /// Sends an action back into the system from an effect with transaction.
  ///
  /// - Parameters:
  ///   - action: An action.
  ///   - transaction: A transaction.
  @discardableResult
  public func callAsFunction(_ action: Action, transaction: Transaction) -> SendTask {
    guard !Task.isCancelled else { return .init(rawValue: nil) }
    return withTransaction(transaction) {
      self(action)
=======
extension EffectTask {
  /// A type that can send actions back into the system when used from
  /// ``EffectPublisher/run(priority:operation:catch:file:fileID:line:)``.
  ///
  /// This type implements [`callAsFunction`][callAsFunction] so that you invoke it as a function
  /// rather than calling methods on it:
  ///
  /// ```swift
  /// return .run { send in
  ///   send(.started)
  ///   defer { send(.finished) }
  ///   for await event in self.events {
  ///     send(.event(event))
  ///   }
  /// }
  /// ```
  ///
  /// You can also send actions with animation:
  ///
  /// ```swift
  /// send(.started, animation: .spring())
  /// defer { send(.finished, animation: .default) }
  /// ```
  ///
  /// See ``EffectPublisher/run(priority:operation:catch:file:fileID:line:)`` for more information on how to
  /// use this value to construct effects that can emit any number of times in an asynchronous
  /// context.
  ///
  /// [callAsFunction]: https://docs.swift.org/swift-book/ReferenceManual/Declarations.html#ID622
  @MainActor
  public struct Send {
    public let send: @MainActor (Action) -> Void

    public init(send: @escaping @MainActor (Action) -> Void) {
      self.send = send
    }

    /// Sends an action back into the system from an effect.
    ///
    /// - Parameter action: An action.
    public func callAsFunction(_ action: Action) {
      guard !Task.isCancelled else { return }
      self.send(action)
    }

    /// Sends an action back into the system from an effect with animation.
    ///
    /// - Parameters:
    ///   - action: An action.
    ///   - animation: An animation.
    public func callAsFunction(_ action: Action, animation: Animation?) {
      callAsFunction(action, transaction: Transaction(animation: animation))
    }

    /// Sends an action back into the system from an effect with transaction.
    ///
    /// - Parameters:
    ///   - action: An action.
    ///   - transaction: A transaction.
    public func callAsFunction(_ action: Action, transaction: Transaction) {
      guard !Task.isCancelled else { return }
      withTransaction(transaction) {
        self(action)
      }
>>>>>>> f7c75217
    }
  }
}

/// The type returned from ``Send/callAsFunction(_:)`` that represents the lifecycle of the effect
/// started from sending an action inside ``EffectPublisher/run(priority:operation:catch:file:fileID:line:)``.
///
/// You can use this value to tie the Effect's lifecycle _and_ cancellation to another Effect.
///
/// ```swift
/// return .run { send in
///   await send(.anotherAction).finish()
///   print("Done!")
/// }
/// ```
///
/// > Note: Unlike Swift's `Task` type, ``SendTask`` automatically sets up a cancellation
/// > handler between the current async context and the task.
///
/// See ``TestStoreTask`` for the analog returned from ``TestStore``, and ``ViewStoreTask``
/// for the analog returned from ``ViewStore``.
public struct SendTask: Hashable, Sendable {
  fileprivate let rawValue: Task<Void, Never>?

  /// Cancels the underlying task and waits for it to finish.
  public func cancel() async {
    self.rawValue?.cancel()
    await self.finish()
  }

  /// Waits for the task to finish.
  public func finish() async {
    await self.rawValue?.cancellableValue
  }

  /// A Boolean value that indicates whether the task should stop executing.
  ///
  /// After the value of this property becomes `true`, it remains `true` indefinitely. There is no
  /// way to uncancel a task.
  public var isCancelled: Bool {
    self.rawValue?.isCancelled ?? true
  }
}

// MARK: - Composing Effects

extension EffectPublisher {
  /// Merges a variadic list of effects together into a single effect, which runs the effects at the
  /// same time.
  ///
  /// - Parameter effects: A list of effects.
  /// - Returns: A new effect
  @inlinable
  public static func merge(_ effects: Self...) -> Self {
    Self.merge(effects)
  }

  /// Merges a sequence of effects together into a single effect, which runs the effects at the same
  /// time.
  ///
  /// - Parameter effects: A sequence of effects.
  /// - Returns: A new effect
  @inlinable
  public static func merge<S: Sequence>(_ effects: S) -> Self where S.Element == Self {
    effects.reduce(.none) { $0.merge(with: $1) }
  }

  /// Merges this effect and another into a single effect that runs both at the same time.
  ///
  /// - Parameter other: Another effect.
  /// - Returns: An effect that runs this effect and the other at the same time.
  @inlinable
  public func merge(with other: Self) -> Self {
    switch (self.operation, other.operation) {
    case (_, .none):
      return self
    case (.none, _):
      return other
    case (.publisher, .publisher), (.run, .publisher), (.publisher, .run):
      return Self(operation: .publisher(Publishers.Merge(self, other).eraseToAnyPublisher()))
    case let (.run(lhsPriority, lhsOperation), .run(rhsPriority, rhsOperation)):
      return Self(
        operation: .run { send in
          await withTaskGroup(of: Void.self) { group in
            group.addTask(priority: lhsPriority) {
              await lhsOperation(send)
            }
            group.addTask(priority: rhsPriority) {
              await rhsOperation(send)
            }
          }
        }
      )
    }
  }

  /// Concatenates a variadic list of effects together into a single effect, which runs the effects
  /// one after the other.
  ///
  /// - Parameter effects: A variadic list of effects.
  /// - Returns: A new effect
  @inlinable
  public static func concatenate(_ effects: Self...) -> Self {
    Self.concatenate(effects)
  }

  /// Concatenates a collection of effects together into a single effect, which runs the effects one
  /// after the other.
  ///
  /// - Parameter effects: A collection of effects.
  /// - Returns: A new effect
  @inlinable
  public static func concatenate<C: Collection>(_ effects: C) -> Self where C.Element == Self {
    effects.reduce(.none) { $0.concatenate(with: $1) }
  }

  /// Concatenates this effect and another into a single effect that first runs this effect, and
  /// after it completes or is cancelled, runs the other.
  ///
  /// - Parameter other: Another effect.
  /// - Returns: An effect that runs this effect, and after it completes or is cancelled, runs the
  ///   other.
  @inlinable
  @_disfavoredOverload
  public func concatenate(with other: Self) -> Self {
    switch (self.operation, other.operation) {
    case (_, .none):
      return self
    case (.none, _):
      return other
    case (.publisher, .publisher), (.run, .publisher), (.publisher, .run):
      return Self(
        operation: .publisher(
          Publishers.Concatenate(prefix: self, suffix: other).eraseToAnyPublisher()
        )
      )
    case let (.run(lhsPriority, lhsOperation), .run(rhsPriority, rhsOperation)):
      return Self(
        operation: .run { send in
          if let lhsPriority = lhsPriority {
            await Task(priority: lhsPriority) { await lhsOperation(send) }.cancellableValue
          } else {
            await lhsOperation(send)
          }
          if let rhsPriority = rhsPriority {
            await Task(priority: rhsPriority) { await rhsOperation(send) }.cancellableValue
          } else {
            await rhsOperation(send)
          }
        }
      )
    }
  }

  /// Transforms all elements from the upstream effect with a provided closure.
  ///
  /// - Parameter transform: A closure that transforms the upstream effect's action to a new action.
  /// - Returns: A publisher that uses the provided closure to map elements from the upstream effect
  ///   to new elements that it then publishes.
  @inlinable
  public func map<T>(_ transform: @escaping (Action) -> T) -> EffectPublisher<T, Failure> {
    switch self.operation {
    case .none:
      return .none
    case let .publisher(publisher):
      return .init(
        operation: .publisher(
          publisher
            .map(
              withEscapedDependencies { escaped in
                { action in
                  escaped.yield {
                    transform(action)
                  }
                }
              }
            )
            .eraseToAnyPublisher()
        )
      )
    case let .run(priority, operation):
      return withEscapedDependencies { escaped in
        .init(
          operation: .run(priority) { send in
            await escaped.yield {
              await operation(
                Send { action in
                  send(transform(action))
                }
              )
            }
          }
        )
      }
    }
  }
}

// MARK: - Testing Effects

extension EffectPublisher {
  /// An effect that causes a test to fail if it runs.
  ///
  /// > Important: This Combine-based interface has been soft-deprecated in favor of Swift
  /// > concurrency. Prefer using async functions and `AsyncStream`s directly in your dependencies,
  /// > and using `unimplemented` from the [XCTest Dynamic Overlay](gh-xctest-dynamic-overlay)
  /// > library to stub in a function that fails when invoked:
  /// >
  /// > ```swift
  /// > struct NumberFactClient {
  /// >   var fetch: (Int) async throws -> String
  /// > }
  /// >
  /// > extension NumberFactClient: TestDependencyKey {
  /// >   static let testValue = Self(
  /// >     fetch: unimplemented(
  /// >       "\(Self.self).fetch",
  /// >       placeholder: "Not an interesting number."
  /// >     )
  /// >   }
  /// > }
  /// > ```
  ///
  /// This effect can provide an additional layer of certainty that a tested code path does not
  /// execute a particular effect.
  ///
  /// For example, let's say we have a very simple counter application, where a user can increment
  /// and decrement a number. The state and actions are simple enough:
  ///
  /// ```swift
  /// struct CounterState: Equatable {
  ///   var count = 0
  /// }
  ///
  /// enum CounterAction: Equatable {
  ///   case decrementButtonTapped
  ///   case incrementButtonTapped
  /// }
  /// ```
  ///
  /// Let's throw in a side effect. If the user attempts to decrement the counter below zero, the
  /// application should refuse and play an alert sound instead.
  ///
  /// We can model playing a sound in the environment with an effect:
  ///
  /// ```swift
  /// struct CounterEnvironment {
  ///   let playAlertSound: () -> EffectPublisher<Never, Never>
  /// }
  /// ```
  ///
  /// Now that we've defined the domain, we can describe the logic in a reducer:
  ///
  /// ```swift
  /// let counterReducer = AnyReducer<
  ///   CounterState, CounterAction, CounterEnvironment
  /// > { state, action, environment in
  ///   switch action {
  ///   case .decrementButtonTapped:
  ///     if state > 0 {
  ///       state.count -= 0
  ///       return .none
  ///     } else {
  ///       return environment.playAlertSound()
  ///         .fireAndForget()
  ///     }
  ///
  ///   case .incrementButtonTapped:
  ///     state.count += 1
  ///     return .none
  ///   }
  /// }
  /// ```
  ///
  /// Let's say we want to write a test for the increment path. We can see in the reducer that it
  /// should never play an alert, so we can configure the environment with an effect that will
  /// fail if it ever executes:
  ///
  /// ```swift
  /// @MainActor
  /// func testIncrement() async {
  ///   let store = TestStore(
  ///     initialState: CounterState(count: 0)
  ///     reducer: counterReducer,
  ///     environment: CounterEnvironment(
  ///       playSound: .unimplemented("playSound")
  ///     )
  ///   )
  ///
  ///   await store.send(.increment) {
  ///     $0.count = 1
  ///   }
  /// }
  /// ```
  ///
  /// By using an `.unimplemented` effect in our environment we have strengthened the assertion and
  /// made the test easier to understand at the same time. We can see, without consulting the
  /// reducer itself, that this particular action should not access this effect.
  ///
  /// [gh-xctest-dynamic-overlay]: http://github.com/pointfreeco/xctest-dynamic-overlay
  ///
  /// - Parameter prefix: A string that identifies this effect and will prefix all failure
  ///   messages.
  /// - Returns: An effect that causes a test to fail if it runs.
  @available(
    iOS, deprecated: 9999.0, message: "Call 'unimplemented' from your dependencies, instead."
  )
  @available(
    macOS, deprecated: 9999.0, message: "Call 'unimplemented' from your dependencies, instead."
  )
  @available(
    tvOS, deprecated: 9999.0, message: "Call 'unimplemented' from your dependencies, instead."
  )
  @available(
    watchOS, deprecated: 9999.0, message: "Call 'unimplemented' from your dependencies, instead."
  )
  public static func unimplemented(_ prefix: String) -> Self {
    .fireAndForget {
      XCTFail("\(prefix.isEmpty ? "" : "\(prefix) - ")An unimplemented effect ran.")
    }
  }
}

@available(
  *,
  deprecated,
  message:
    """
    'Effect' has been deprecated in favor of 'EffectTask' when 'Failure == Never', or 'EffectPublisher<Output, Failure>' in general.

    You are encouraged to use 'EffectTask<Action>' to model the output of your reducers, and to use Swift concurrency to model failable streams of values.

    To find and replace instances of 'Effect<Action, Never>' to 'EffectTask<Action>' in your codebase, use the following regular expression:

      Find:
        Effect<([^,]+), Never>

      Replace:
        EffectTask<$1>

    See the migration roadmap for more information: https://github.com/pointfreeco/swift-composable-architecture/discussions/1477
    """
)
public typealias Effect = EffectPublisher<|MERGE_RESOLUTION|>--- conflicted
+++ resolved
@@ -353,78 +353,6 @@
   }
 }
 
-<<<<<<< HEAD
-/// A type that can send actions back into the system when used from
-/// ``EffectPublisher/run(priority:operation:catch:file:fileID:line:)``.
-///
-/// This type implements [`callAsFunction`][callAsFunction] so that you invoke it as a function
-/// rather than calling methods on it:
-///
-/// ```swift
-/// return .run { send in
-///   send(.started)
-///   defer { send(.finished) }
-///   for await event in self.events {
-///     send(.event(event))
-///   }
-/// }
-/// ```
-///
-/// You can also send actions with animation:
-///
-/// ```swift
-/// send(.started, animation: .spring())
-/// defer { send(.finished, animation: .default) }
-/// ```
-///
-/// See ``EffectPublisher/run(priority:operation:catch:file:fileID:line:)`` for more information on how to
-/// use this value to construct effects that can emit any number of times in an asynchronous
-/// context.
-///
-/// [callAsFunction]: https://docs.swift.org/swift-book/ReferenceManual/Declarations.html#ID622
-@MainActor
-public struct Send<Action> {
-  public let send: @MainActor (Action) -> SendTask
-
-  public init(send: @escaping @MainActor (Action) -> Task<Void, Never>?) {
-    self.send = { .init(rawValue: send($0)) }
-  }
-
-  @_disfavoredOverload
-  public init(send: @escaping @MainActor (Action) -> SendTask) {
-    self.send = send
-  }
-
-  /// Sends an action back into the system from an effect.
-  ///
-  /// - Parameter action: An action.
-  @discardableResult
-  public func callAsFunction(_ action: Action) -> SendTask {
-    guard !Task.isCancelled else { return .init(rawValue: nil) }
-    return self.send(action)
-  }
-
-  /// Sends an action back into the system from an effect with animation.
-  ///
-  /// - Parameters:
-  ///   - action: An action.
-  ///   - animation: An animation.
-  @discardableResult
-  public func callAsFunction(_ action: Action, animation: Animation?) -> SendTask {
-    callAsFunction(action, transaction: Transaction(animation: animation))
-  }
-
-  /// Sends an action back into the system from an effect with transaction.
-  ///
-  /// - Parameters:
-  ///   - action: An action.
-  ///   - transaction: A transaction.
-  @discardableResult
-  public func callAsFunction(_ action: Action, transaction: Transaction) -> SendTask {
-    guard !Task.isCancelled else { return .init(rawValue: nil) }
-    return withTransaction(transaction) {
-      self(action)
-=======
 extension EffectTask {
   /// A type that can send actions back into the system when used from
   /// ``EffectPublisher/run(priority:operation:catch:file:fileID:line:)``.
@@ -456,18 +384,24 @@
   /// [callAsFunction]: https://docs.swift.org/swift-book/ReferenceManual/Declarations.html#ID622
   @MainActor
   public struct Send {
-    public let send: @MainActor (Action) -> Void
-
-    public init(send: @escaping @MainActor (Action) -> Void) {
+    public let send: @MainActor (Action) -> SendTask
+
+    public init(send: @escaping @MainActor (Action) -> Task<Void, Never>?) {
+      self.send = { .init(rawValue: send($0)) }
+    }
+
+    @_disfavoredOverload
+    public init(send: @escaping @MainActor (Action) -> SendTask) {
       self.send = send
     }
 
     /// Sends an action back into the system from an effect.
     ///
     /// - Parameter action: An action.
-    public func callAsFunction(_ action: Action) {
-      guard !Task.isCancelled else { return }
-      self.send(action)
+    @discardableResult
+    public func callAsFunction(_ action: Action) -> SendTask {
+      guard !Task.isCancelled else { return .init(rawValue: nil) }
+      return self.send(action)
     }
 
     /// Sends an action back into the system from an effect with animation.
@@ -475,7 +409,8 @@
     /// - Parameters:
     ///   - action: An action.
     ///   - animation: An animation.
-    public func callAsFunction(_ action: Action, animation: Animation?) {
+    @discardableResult
+    public func callAsFunction(_ action: Action, animation: Animation?) -> SendTask {
       callAsFunction(action, transaction: Transaction(animation: animation))
     }
 
@@ -484,12 +419,12 @@
     /// - Parameters:
     ///   - action: An action.
     ///   - transaction: A transaction.
-    public func callAsFunction(_ action: Action, transaction: Transaction) {
-      guard !Task.isCancelled else { return }
-      withTransaction(transaction) {
+    @discardableResult
+    public func callAsFunction(_ action: Action, transaction: Transaction) -> SendTask {
+      guard !Task.isCancelled else { return .init(rawValue: nil) }
+      return withTransaction(transaction) {
         self(action)
       }
->>>>>>> f7c75217
     }
   }
 }
