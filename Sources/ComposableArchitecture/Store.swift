import Combine
import Foundation

/// A store represents the runtime that powers the application. It is the object that you will pass
/// around to views that need to interact with the application.
///
/// You will typically construct a single one of these at the root of your application:
///
/// ```swift
/// @main
/// struct MyApp: App {
///   var body: some Scene {
///     WindowGroup {
///       RootView(
///         store: Store(
///           initialState: AppReducer.State(),
///           reducer: AppReducer()
///         )
///       )
///     }
///   }
/// }
/// ```
///
/// …and then use the ``scope(state:action:)`` method to derive more focused stores that can be
/// passed to subviews.
///
/// ### Scoping
///
/// The most important operation defined on ``Store`` is the ``scope(state:action:)`` method, which
/// allows you to transform a store into one that deals with child state and actions. This is
/// necessary for passing stores to subviews that only care about a small portion of the entire
/// application's domain.
///
/// For example, if an application has a tab view at its root with tabs for activity, search, and
/// profile, then we can model the domain like this:
///
/// ```swift
/// struct State {
///   var activity: Activity.State
///   var profile: Profile.State
///   var search: Search.State
/// }
///
/// enum Action {
///   case activity(Activity.Action)
///   case profile(Profile.Action)
///   case search(Search.Action)
/// }
/// ```
///
/// We can construct a view for each of these domains by applying ``scope(state:action:)`` to a
/// store that holds onto the full app domain in order to transform it into a store for each
/// sub-domain:
///
/// ```swift
/// struct AppView: View {
///   let store: StoreOf<AppReducer>
///
///   var body: some View {
///     TabView {
///       ActivityView(store: self.store.scope(state: \.activity, action: App.Action.activity))
///         .tabItem { Text("Activity") }
///
///       SearchView(store: self.store.scope(state: \.search, action: App.Action.search))
///         .tabItem { Text("Search") }
///
///       ProfileView(store: self.store.scope(state: \.profile, action: App.Action.profile))
///         .tabItem { Text("Profile") }
///     }
///   }
/// }
/// ```
///
/// ### Thread safety
///
/// The `Store` class is not thread-safe, and so all interactions with an instance of ``Store``
/// (including all of its scopes and derived ``ViewStore``s) must be done on the same thread the
/// store was created on. Further, if the store is powering a SwiftUI or UIKit view, as is
/// customary, then all interactions must be done on the _main_ thread.
///
/// The reason stores are not thread-safe is due to the fact that when an action is sent to a store,
/// a reducer is run on the current state, and this process cannot be done from multiple threads.
/// It is possible to make this process thread-safe by introducing locks or queues, but this
/// introduces new complications:
///
///   * If done simply with `DispatchQueue.main.async` you will incur a thread hop even when you are
///     already on the main thread. This can lead to unexpected behavior in UIKit and SwiftUI, where
///     sometimes you are required to do work synchronously, such as in animation blocks.
///
///   * It is possible to create a scheduler that performs its work immediately when on the main
///     thread and otherwise uses `DispatchQueue.main.async` (_e.g._, see Combine Schedulers'
///     [UIScheduler][uischeduler]).
///
/// This introduces a lot more complexity, and should probably not be adopted without having a very
/// good reason.
///
/// This is why we require all actions be sent from the same thread. This requirement is in the same
/// spirit of how `URLSession` and other Apple APIs are designed. Those APIs tend to deliver their
/// outputs on whatever thread is most convenient for them, and then it is your responsibility to
/// dispatch back to the main queue if that's what you need. The Composable Architecture makes you
/// responsible for making sure to send actions on the main thread. If you are using an effect that
/// may deliver its output on a non-main thread, you must explicitly perform `.receive(on:)` in
/// order to force it back on the main thread.
///
/// This approach makes the fewest number of assumptions about how effects are created and
/// transformed, and prevents unnecessary thread hops and re-dispatching. It also provides some
/// testing benefits. If your effects are not responsible for their own scheduling, then in tests
/// all of the effects would run synchronously and immediately. You would not be able to test how
/// multiple in-flight effects interleave with each other and affect the state of your application.
/// However, by leaving scheduling out of the ``Store`` we get to test these aspects of our effects
/// if we so desire, or we can ignore if we prefer. We have that flexibility.
///
/// [uischeduler]: https://github.com/pointfreeco/combine-schedulers/blob/main/Sources/CombineSchedulers/UIScheduler.swift
///
/// #### Thread safety checks
///
/// The store performs some basic thread safety checks in order to help catch mistakes. Stores
/// constructed via the initializer ``init(initialState:reducer:)`` are assumed to run
/// only on the main thread, and so a check is executed immediately to make sure that is the case.
/// Further, all actions sent to the store and all scopes (see ``scope(state:action:)``) of the
/// store are also checked to make sure that work is performed on the main thread.
public final class Store<State, Action> {
  private var bufferedActions: [Action] = []
  @_spi(Internals) public var effectCancellables: [UUID: AnyCancellable] = [:]
  private var isSending = false
  var parentCancellable: AnyCancellable?
  #if swift(>=5.7)
    private let reducer: any ReducerProtocol<State, Action>
  #else
    private let reducer: (inout State, Action) -> Effect<Action, Never>
    fileprivate var scope: AnyStoreScope?
  #endif
  var state: CurrentValueSubject<State, Never>
  #if DEBUG
    private let mainThreadChecksEnabled: Bool
  #endif

  /// Initializes a store from an initial state and a reducer.
  ///
  /// - Parameters:
  ///   - initialState: The state to start the application in.
  ///   - reducer: The reducer that powers the business logic of the application.
  public convenience init<R: ReducerProtocol>(
    initialState: R.State,
    reducer: R
  ) where R.State == State, R.Action == Action {
    self.init(
      initialState: initialState,
      reducer: reducer,
      mainThreadChecksEnabled: true
    )
  }

  /// Scopes the store to one that exposes child state and actions.
  ///
  /// This can be useful for deriving new stores to hand to child views in an application. For
  /// example:
  ///
  /// ```swift
  /// // Application state made from child states.
  /// struct State { var login: LoginState, ... }
  /// enum Action { case login(LoginAction), ... }
  ///
  /// // A store that runs the entire application.
  /// let store = Store(
  ///   initialState: AppReducer.State(),
  ///   reducer: AppReducer()
  /// )
  ///
  /// // Construct a login view by scoping the store to one that works with only login domain.
  /// LoginView(
  ///   store: store.scope(
  ///     state: \.login,
  ///     action: AppReducer.Action.login
  ///   )
  /// )
  /// ```
  ///
  /// Scoping in this fashion allows you to better modularize your application. In this case,
  /// `LoginView` could be extracted to a module that has no access to `App.State` or `App.Action`.
  ///
  /// Scoping also gives a view the opportunity to focus on just the state and actions it cares
  /// about, even if its feature domain is larger.
  ///
  /// For example, the above login domain could model a two screen login flow: a login form followed
  /// by a two-factor authentication screen. The second screen's domain might be nested in the
  /// first:
  ///
  /// ```swift
  /// struct LoginState: Equatable {
  ///   var email = ""
  ///   var password = ""
  ///   var twoFactorAuth: TwoFactorAuthState?
  /// }
  ///
  /// enum LoginAction: Equatable {
  ///   case emailChanged(String)
  ///   case loginButtonTapped
  ///   case loginResponse(Result<TwoFactorAuthState, LoginError>)
  ///   case passwordChanged(String)
  ///   case twoFactorAuth(TwoFactorAuthAction)
  /// }
  /// ```
  ///
  /// The login view holds onto a store of this domain:
  ///
  /// ```swift
  /// struct LoginView: View {
  ///   let store: Store<LoginState, LoginAction>
  ///
  ///   var body: some View { ... }
  /// }
  /// ```
  ///
  /// If its body were to use a view store of the same domain, this would introduce a number of
  /// problems:
  ///
  /// * The login view would be able to read from `twoFactorAuth` state. This state is only intended
  ///   to be read from the two-factor auth screen.
  ///
  /// * Even worse, changes to `twoFactorAuth` state would now cause SwiftUI to recompute
  ///   `LoginView`'s body unnecessarily.
  ///
  /// * The login view would be able to send `twoFactorAuth` actions. These actions are only
  ///   intended to be sent from the two-factor auth screen (and reducer).
  ///
  /// * The login view would be able to send non user-facing login actions, like `loginResponse`.
  ///   These actions are only intended to be used in the login reducer to feed the results of
  ///   effects back into the store.
  ///
  /// To avoid these issues, one can introduce a view-specific domain that slices off the subset of
  /// state and actions that a view cares about:
  ///
  /// ```swift
  /// extension LoginView {
  ///   struct State: Equatable {
  ///     var email: String
  ///     var password: String
  ///   }
  ///
  ///   enum Action: Equatable {
  ///     case emailChanged(String)
  ///     case loginButtonTapped
  ///     case passwordChanged(String)
  ///   }
  /// }
  /// ```
  ///
  /// One can also introduce a couple helpers that transform feature state into view state and
  /// transform view actions into feature actions.
  ///
  /// ```swift
  /// extension LoginState {
  ///   var view: LoginView.State {
  ///     .init(email: self.email, password: self.password)
  ///   }
  /// }
  ///
  /// extension LoginView.Action {
  ///   var feature: LoginAction {
  ///     switch self {
  ///     case let .emailChanged(email)
  ///       return .emailChanged(email)
  ///     case .loginButtonTapped:
  ///       return .loginButtonTapped
  ///     case let .passwordChanged(password)
  ///       return .passwordChanged(password)
  ///     }
  ///   }
  /// }
  /// ```
  ///
  /// With these helpers defined, `LoginView` can now scope its store's feature domain into its view
  /// domain:
  ///
  /// ```swift
  ///  var body: some View {
  ///    WithViewStore(
  ///      self.store, observe: \.view, send: \.feature
  ///    ) { viewStore in
  ///      ...
  ///    }
  ///  }
  /// ```
  ///
  /// This view store is now incapable of reading any state but view state (and will not recompute
  /// when non-view state changes), and is incapable of sending any actions but view actions.
  ///
  /// - Parameters:
  ///   - toChildState: A function that transforms `State` into `ChildState`.
  ///   - fromChildAction: A function that transforms `ChildAction` into `Action`.
  /// - Returns: A new store with its domain (state and action) transformed.
  public func scope<ChildState, ChildAction>(
    state toChildState: @escaping (State) -> ChildState,
    action fromChildAction: @escaping (ChildAction) -> Action
  ) -> Store<ChildState, ChildAction> {
    self.threadCheck(status: .scope)

    #if swift(>=5.7)
      return self.reducer.rescope(self, state: toChildState, action: fromChildAction)
    #else
      return (self.scope ?? StoreScope(root: self))
        .rescope(self, state: toChildState, action: fromChildAction)
    #endif
  }

  /// Scopes the store to one that exposes child state.
  ///
  /// A version of ``scope(state:action:)`` that leaves the action type unchanged.
  ///
  /// - Parameter toChildState: A function that transforms `State` into `ChildState`.
  /// - Returns: A new store with its domain (state and action) transformed.
  public func scope<ChildState>(
    state toChildState: @escaping (State) -> ChildState
  ) -> Store<ChildState, Action> {
    self.scope(state: toChildState, action: { $0 })
  }

  @_spi(Internals) public func send(
    _ action: Action,
    originatingFrom originatingAction: Action? = nil
  ) -> Task<Void, Never>? {
    self.threadCheck(status: .send(action, originatingAction: originatingAction))

    self.bufferedActions.append(action)
    guard !self.isSending else { return nil }

    self.isSending = true
    var currentState = self.state.value
    let tasks = Box<[Task<Void, Never>]>(wrappedValue: [])
    defer {
      withExtendedLifetime(self.bufferedActions) {
        self.bufferedActions.removeAll()
      }
      self.state.value = currentState
      self.isSending = false
      if !self.bufferedActions.isEmpty {
        if let task = self.send(
          self.bufferedActions.removeLast(), originatingFrom: originatingAction
        ) {
          tasks.wrappedValue.append(task)
        }
      }
    }

    var index = self.bufferedActions.startIndex
    while index < self.bufferedActions.endIndex {
      defer { index += 1 }
      let action = self.bufferedActions[index]
      #if swift(>=5.7)
        let effect = self.reducer.reduce(into: &currentState, action: action)
      #else
        let effect = self.reducer(&currentState, action)
      #endif

      switch effect.operation {
      case .none:
        break
      case let .publisher(publisher):
        var didComplete = false
        let boxedTask = Box<Task<Void, Never>?>(wrappedValue: nil)
        let uuid = UUID()
        let effectCancellable =
          publisher
          .handleEvents(
            receiveCancel: { [weak self] in
              self?.threadCheck(status: .effectCompletion(action))
              self?.effectCancellables[uuid] = nil
            }
          )
          .sink(
            receiveCompletion: { [weak self] _ in
              self?.threadCheck(status: .effectCompletion(action))
              boxedTask.wrappedValue?.cancel()
              didComplete = true
              self?.effectCancellables[uuid] = nil
            },
            receiveValue: { [weak self] effectAction in
              guard let self = self else { return }
              if let task = self.send(effectAction, originatingFrom: action) {
                tasks.wrappedValue.append(task)
              }
            }
          )

        if !didComplete {
          let task = Task<Void, Never> { @MainActor in
            for await _ in AsyncStream<Void>.never {}
            effectCancellable.cancel()
          }
          boxedTask.wrappedValue = task
          tasks.wrappedValue.append(task)
          self.effectCancellables[uuid] = effectCancellable
        }
      case let .run(priority, operation):
        tasks.wrappedValue.append(
          Task(priority: priority) {
            await operation(
              Send {
                if let task = self.send($0, originatingFrom: action) {
                  tasks.wrappedValue.append(task)
                }
              }
            )
          }
        )
      }
    }

    guard !tasks.wrappedValue.isEmpty else { return nil }
    return Task {
      await withTaskCancellationHandler {
        var index = tasks.wrappedValue.startIndex
        while index < tasks.wrappedValue.endIndex {
          defer { index += 1 }
          await tasks.wrappedValue[index].value
        }
      } onCancel: {
        var index = tasks.wrappedValue.startIndex
        while index < tasks.wrappedValue.endIndex {
          defer { index += 1 }
          tasks.wrappedValue[index].cancel()
        }
      }
    }
  }

  /// Returns a "stateless" store by erasing state to `Void`.
  public var stateless: Store<Void, Action> {
    self.scope(state: { _ in () })
  }

  /// Returns an "actionless" store by erasing action to `Never`.
  public var actionless: Store<State, Never> {
    func absurd<A>(_ never: Never) -> A {}
    return self.scope(state: { $0 }, action: absurd)
  }

  private enum ThreadCheckStatus {
    case effectCompletion(Action)
    case `init`
    case scope
    case send(Action, originatingAction: Action?)
  }

  @inline(__always)
  private func threadCheck(status: ThreadCheckStatus) {
    #if DEBUG
      guard self.mainThreadChecksEnabled && !Thread.isMainThread
      else { return }

      switch status {
      case let .effectCompletion(action):
        runtimeWarn(
          """
          An effect completed on a non-main thread. …

            Effect returned from:
              \(debugCaseOutput(action))

          Make sure to use ".receive(on:)" on any effects that execute on background threads to \
          receive their output on the main thread.

          The "Store" class is not thread-safe, and so all interactions with an instance of \
          "Store" (including all of its scopes and derived view stores) must be done on the main \
          thread.
          """
        )

      case .`init`:
        runtimeWarn(
          """
          A store initialized on a non-main thread. …

          The "Store" class is not thread-safe, and so all interactions with an instance of \
          "Store" (including all of its scopes and derived view stores) must be done on the main \
          thread.
          """
        )

      case .scope:
        runtimeWarn(
          """
          "Store.scope" was called on a non-main thread. …

          The "Store" class is not thread-safe, and so all interactions with an instance of \
          "Store" (including all of its scopes and derived view stores) must be done on the main \
          thread.
          """
        )

      case let .send(action, originatingAction: nil):
        runtimeWarn(
          """
          "ViewStore.send" was called on a non-main thread with: \(debugCaseOutput(action)) …

          The "Store" class is not thread-safe, and so all interactions with an instance of \
          "Store" (including all of its scopes and derived view stores) must be done on the main \
          thread.
          """
        )

      case let .send(action, originatingAction: .some(originatingAction)):
        runtimeWarn(
          """
          An effect published an action on a non-main thread. …

            Effect published:
              \(debugCaseOutput(action))

            Effect returned from:
              \(debugCaseOutput(originatingAction))

          Make sure to use ".receive(on:)" on any effects that execute on background threads to \
          receive their output on the main thread.

          The "Store" class is not thread-safe, and so all interactions with an instance of \
          "Store" (including all of its scopes and derived view stores) must be done on the main \
          thread.
          """
        )
      }
    #endif
  }

  init<R: ReducerProtocol>(
    initialState: R.State,
    reducer: R,
    mainThreadChecksEnabled: Bool
  ) where R.State == State, R.Action == Action {
    self.state = CurrentValueSubject(initialState)
    #if swift(>=5.7)
      self.reducer = reducer
    #else
      self.reducer = reducer.reduce
    #endif
    #if DEBUG
      self.mainThreadChecksEnabled = mainThreadChecksEnabled
    #endif
    self.threadCheck(status: .`init`)
  }
}

/// A convenience type alias for referring to a store of a given reducer's domain.
///
/// Instead of specifying two generics:
///
/// ```swift
/// let store: Store<Feature.State, Feature.Action>
/// ```
///
/// You can specify a single generic:
///
/// ```swift
/// let store: StoreOf<Feature>
/// ```
public typealias StoreOf<R: ReducerProtocol> = Store<R.State, R.Action>

#if swift(>=5.7)
  extension ReducerProtocol {
    fileprivate func rescope<ChildState, ChildAction>(
      _ store: Store<State, Action>,
      state toChildState: @escaping (State) -> ChildState,
      action fromChildAction: @escaping (ChildAction) -> Action
    ) -> Store<ChildState, ChildAction> {
      (self as? any AnyScopedReducer ?? ScopedReducer(rootStore: store))
        .rescope(store, state: toChildState, action: fromChildAction)
    }
  }

  private final class ScopedReducer<
    RootState, RootAction, ScopedState, ScopedAction
  >: ReducerProtocol {
    let rootStore: Store<RootState, RootAction>
    let toScopedState: (RootState) -> ScopedState
    private let parentStores: [Any]
    let fromScopedAction: (ScopedAction) -> RootAction
    private(set) var isSending = false

    @inlinable
    init(rootStore: Store<RootState, RootAction>)
    where RootState == ScopedState, RootAction == ScopedAction {
      self.rootStore = rootStore
      self.toScopedState = { $0 }
      self.parentStores = []
      self.fromScopedAction = { $0 }
    }
<<<<<<< HEAD

    @inlinable
    init(
      rootStore: Store<RootState, RootAction>,
      state toScopedState: @escaping (RootState) -> ScopedState,
      action fromScopedAction: @escaping (ScopedAction) -> RootAction,
      parentStores: [Any]
    ) {
      self.rootStore = rootStore
      self.toScopedState = toScopedState
      self.fromScopedAction = fromScopedAction
      self.parentStores = parentStores
    }

    @inlinable
=======

    @inlinable
    init(
      rootStore: Store<RootState, RootAction>,
      state toScopedState: @escaping (RootState) -> ScopedState,
      action fromScopedAction: @escaping (ScopedAction) -> RootAction,
      parentStores: [Any]
    ) {
      self.rootStore = rootStore
      self.toScopedState = toScopedState
      self.fromScopedAction = fromScopedAction
      self.parentStores = parentStores
    }

    @inlinable
>>>>>>> 92989467
    func reduce(
      into state: inout ScopedState, action: ScopedAction
    ) -> Effect<ScopedAction, Never> {
      self.isSending = true
      defer {
        state = self.toScopedState(self.rootStore.state.value)
        self.isSending = false
      }
      if let task = self.rootStore.send(self.fromScopedAction(action)) {
        return .fireAndForget { await task.cancellableValue }
      } else {
        return .none
      }
    }
  }

  protocol AnyScopedReducer {
    func rescope<ScopedState, ScopedAction, RescopedState, RescopedAction>(
      _ store: Store<ScopedState, ScopedAction>,
      state toRescopedState: @escaping (ScopedState) -> RescopedState,
      action fromRescopedAction: @escaping (RescopedAction) -> ScopedAction
    ) -> Store<RescopedState, RescopedAction>
  }

  extension ScopedReducer: AnyScopedReducer {
    @inlinable
    func rescope<ScopedState, ScopedAction, RescopedState, RescopedAction>(
      _ store: Store<ScopedState, ScopedAction>,
      state toRescopedState: @escaping (ScopedState) -> RescopedState,
      action fromRescopedAction: @escaping (RescopedAction) -> ScopedAction
    ) -> Store<RescopedState, RescopedAction> {
      let fromScopedAction = self.fromScopedAction as! (ScopedAction) -> RootAction
      let reducer = ScopedReducer<RootState, RootAction, RescopedState, RescopedAction>(
        rootStore: self.rootStore,
        state: { _ in toRescopedState(store.state.value) },
        action: { fromScopedAction(fromRescopedAction($0)) },
        parentStores: self.parentStores + [store]
      )
      let childStore = Store<RescopedState, RescopedAction>(
        initialState: toRescopedState(store.state.value),
        reducer: reducer
      )
      childStore.parentCancellable = store.state
        .dropFirst()
        .sink { [weak childStore] newValue in
          guard !reducer.isSending else { return }
          childStore?.state.value = toRescopedState(newValue)
        }
      return childStore
    }
  }
#else
  private protocol AnyStoreScope {
    func rescope<ScopedState, ScopedAction, RescopedState, RescopedAction>(
      _ store: Store<ScopedState, ScopedAction>,
      state toRescopedState: @escaping (ScopedState) -> RescopedState,
      action fromRescopedAction: @escaping (RescopedAction) -> ScopedAction
    ) -> Store<RescopedState, RescopedAction>
  }

  private struct StoreScope<RootState, RootAction>: AnyStoreScope {
    let root: Store<RootState, RootAction>
    let fromScopedAction: Any

    init(root: Store<RootState, RootAction>) {
      self.init(root: root, fromScopedAction: { $0 })
    }

    private init<ScopedAction>(
      root: Store<RootState, RootAction>,
      fromScopedAction: @escaping (ScopedAction) -> RootAction
    ) {
      self.root = root
      self.fromScopedAction = fromScopedAction
    }

    func rescope<ScopedState, ScopedAction, RescopedState, RescopedAction>(
      _ scopedStore: Store<ScopedState, ScopedAction>,
      state toRescopedState: @escaping (ScopedState) -> RescopedState,
      action fromRescopedAction: @escaping (RescopedAction) -> ScopedAction
    ) -> Store<RescopedState, RescopedAction> {
      let fromScopedAction = self.fromScopedAction as! (ScopedAction) -> RootAction

      var isSending = false
      let rescopedStore = Store<RescopedState, RescopedAction>(
        initialState: toRescopedState(scopedStore.state.value),
        reducer: .init { rescopedState, rescopedAction, _ in
          isSending = true
          defer { isSending = false }
          let task = self.root.send(fromScopedAction(fromRescopedAction(rescopedAction)))
          rescopedState = toRescopedState(scopedStore.state.value)
          if let task = task {
            return .fireAndForget { await task.cancellableValue }
          } else {
            return .none
          }
        },
        environment: ()
      )
      rescopedStore.parentCancellable = scopedStore.state
        .dropFirst()
        .sink { [weak rescopedStore] newValue in
          guard !isSending else { return }
          rescopedStore?.state.value = toRescopedState(newValue)
        }
      rescopedStore.scope = StoreScope<RootState, RootAction>(
        root: self.root,
        fromScopedAction: { fromScopedAction(fromRescopedAction($0)) }
      )
      return rescopedStore
    }
  }
#endif<|MERGE_RESOLUTION|>--- conflicted
+++ resolved
@@ -586,7 +586,6 @@
       self.parentStores = []
       self.fromScopedAction = { $0 }
     }
-<<<<<<< HEAD
 
     @inlinable
     init(
@@ -602,23 +601,6 @@
     }
 
     @inlinable
-=======
-
-    @inlinable
-    init(
-      rootStore: Store<RootState, RootAction>,
-      state toScopedState: @escaping (RootState) -> ScopedState,
-      action fromScopedAction: @escaping (ScopedAction) -> RootAction,
-      parentStores: [Any]
-    ) {
-      self.rootStore = rootStore
-      self.toScopedState = toScopedState
-      self.fromScopedAction = fromScopedAction
-      self.parentStores = parentStores
-    }
-
-    @inlinable
->>>>>>> 92989467
     func reduce(
       into state: inout ScopedState, action: ScopedAction
     ) -> Effect<ScopedAction, Never> {
