import Combine
import Foundation

/// A store represents the runtime that powers the application. It is the object that you will pass
/// around to views that need to interact with the application.
///
/// You will typically construct a single one of these at the root of your application:
///
/// ```swift
/// @main
/// struct MyApp: App {
///   var body: some Scene {
///     WindowGroup {
///       RootView(
///         store: Store(
///           initialState: AppReducer.State(),
///           reducer: AppReducer()
///         )
///       )
///     }
///   }
/// }
/// ```
///
/// …and then use the ``scope(state:action:)`` method to derive more focused stores that can be
/// passed to subviews.
///
/// ### Scoping
///
/// The most important operation defined on ``Store`` is the ``scope(state:action:)`` method, which
/// allows you to transform a store into one that deals with child state and actions. This is
/// necessary for passing stores to subviews that only care about a small portion of the entire
/// application's domain.
///
/// For example, if an application has a tab view at its root with tabs for activity, search, and
/// profile, then we can model the domain like this:
///
/// ```swift
/// struct State {
///   var activity: Activity.State
///   var profile: Profile.State
///   var search: Search.State
/// }
///
/// enum Action {
///   case activity(Activity.Action)
///   case profile(Profile.Action)
///   case search(Search.Action)
/// }
/// ```
///
/// We can construct a view for each of these domains by applying ``scope(state:action:)`` to a
/// store that holds onto the full app domain in order to transform it into a store for each
/// sub-domain:
///
/// ```swift
/// struct AppView: View {
///   let store: StoreOf<AppReducer>
///
///   var body: some View {
///     TabView {
///       ActivityView(store: self.store.scope(state: \.activity, action: App.Action.activity))
///         .tabItem { Text("Activity") }
///
///       SearchView(store: self.store.scope(state: \.search, action: App.Action.search))
///         .tabItem { Text("Search") }
///
///       ProfileView(store: self.store.scope(state: \.profile, action: App.Action.profile))
///         .tabItem { Text("Profile") }
///     }
///   }
/// }
/// ```
///
/// ### Thread safety
///
/// The `Store` class is not thread-safe, and so all interactions with an instance of ``Store``
/// (including all of its scopes and derived ``ViewStore``s) must be done on the same thread the
/// store was created on. Further, if the store is powering a SwiftUI or UIKit view, as is
/// customary, then all interactions must be done on the _main_ thread.
///
/// The reason stores are not thread-safe is due to the fact that when an action is sent to a store,
/// a reducer is run on the current state, and this process cannot be done from multiple threads.
/// It is possible to make this process thread-safe by introducing locks or queues, but this
/// introduces new complications:
///
///   * If done simply with `DispatchQueue.main.async` you will incur a thread hop even when you are
///     already on the main thread. This can lead to unexpected behavior in UIKit and SwiftUI, where
///     sometimes you are required to do work synchronously, such as in animation blocks.
///
///   * It is possible to create a scheduler that performs its work immediately when on the main
///     thread and otherwise uses `DispatchQueue.main.async` (_e.g._, see Combine Schedulers'
///     [UIScheduler][uischeduler]).
///
/// This introduces a lot more complexity, and should probably not be adopted without having a very
/// good reason.
///
/// This is why we require all actions be sent from the same thread. This requirement is in the same
/// spirit of how `URLSession` and other Apple APIs are designed. Those APIs tend to deliver their
/// outputs on whatever thread is most convenient for them, and then it is your responsibility to
/// dispatch back to the main queue if that's what you need. The Composable Architecture makes you
/// responsible for making sure to send actions on the main thread. If you are using an effect that
/// may deliver its output on a non-main thread, you must explicitly perform `.receive(on:)` in
/// order to force it back on the main thread.
///
/// This approach makes the fewest number of assumptions about how effects are created and
/// transformed, and prevents unnecessary thread hops and re-dispatching. It also provides some
/// testing benefits. If your effects are not responsible for their own scheduling, then in tests
/// all of the effects would run synchronously and immediately. You would not be able to test how
/// multiple in-flight effects interleave with each other and affect the state of your application.
/// However, by leaving scheduling out of the ``Store`` we get to test these aspects of our effects
/// if we so desire, or we can ignore if we prefer. We have that flexibility.
///
/// [uischeduler]: https://github.com/pointfreeco/combine-schedulers/blob/main/Sources/CombineSchedulers/UIScheduler.swift
///
/// #### Thread safety checks
///
/// The store performs some basic thread safety checks in order to help catch mistakes. Stores
/// constructed via the initializer ``init(initialState:reducer:prepareDependencies:)`` are assumed
/// to run only on the main thread, and so a check is executed immediately to make sure that is the
/// case. Further, all actions sent to the store and all scopes (see ``scope(state:action:)``) of
/// the store are also checked to make sure that work is performed on the main thread.
public final class Store<State, Action> {
  private var bufferedActions: [Action] = []
  @_spi(Internals) public var effectCancellables: [UUID: AnyCancellable] = [:]
  private var isSending = false
  var parentCancellable: AnyCancellable?
  #if swift(>=5.7)
    private let reducer: any ReducerProtocol<State, Action>
  #else
    private let reducer: (inout State, Action) -> EffectTask<Action>
    fileprivate var scope: AnyStoreScope?
  #endif
  @_spi(Internals) public var state: CurrentValueSubject<State, Never>
  #if DEBUG
    private let mainThreadChecksEnabled: Bool
  #endif

  /// Initializes a store from an initial state and a reducer.
  ///
  /// - Parameters:
  ///   - initialState: The state to start the application in.
  ///   - reducer: The reducer that powers the business logic of the application.
  ///   - prepareDependencies: A closure that can be used to override dependencies that will be accessed
  ///     by the reducer.
  public convenience init<R: ReducerProtocol>(
    initialState: @autoclosure () -> R.State,
    reducer: R,
    prepareDependencies: ((inout DependencyValues) -> Void)? = nil
  ) where R.State == State, R.Action == Action {
    if let prepareDependencies = prepareDependencies {
      self.init(
        initialState: withDependencies(prepareDependencies) { initialState() },
        reducer: reducer.transformDependency(\.self, transform: prepareDependencies),
        mainThreadChecksEnabled: true
      )
    } else {
      self.init(
        initialState: initialState(),
        reducer: reducer,
        mainThreadChecksEnabled: true
      )
    }
  }

  /// Scopes the store to one that exposes child state and actions.
  ///
  /// This can be useful for deriving new stores to hand to child views in an application. For
  /// example:
  ///
  /// ```swift
  /// // Application state made from child states.
  /// struct State { var login: LoginState, ... }
  /// enum Action { case login(LoginAction), ... }
  ///
  /// // A store that runs the entire application.
  /// let store = Store(
  ///   initialState: AppReducer.State(),
  ///   reducer: AppReducer()
  /// )
  ///
  /// // Construct a login view by scoping the store to one that works with only login domain.
  /// LoginView(
  ///   store: store.scope(
  ///     state: \.login,
  ///     action: AppReducer.Action.login
  ///   )
  /// )
  /// ```
  ///
  /// Scoping in this fashion allows you to better modularize your application. In this case,
  /// `LoginView` could be extracted to a module that has no access to `App.State` or `App.Action`.
  ///
  /// Scoping also gives a view the opportunity to focus on just the state and actions it cares
  /// about, even if its feature domain is larger.
  ///
  /// For example, the above login domain could model a two screen login flow: a login form followed
  /// by a two-factor authentication screen. The second screen's domain might be nested in the
  /// first:
  ///
  /// ```swift
  /// struct LoginState: Equatable {
  ///   var email = ""
  ///   var password = ""
  ///   var twoFactorAuth: TwoFactorAuthState?
  /// }
  ///
  /// enum LoginAction: Equatable {
  ///   case emailChanged(String)
  ///   case loginButtonTapped
  ///   case loginResponse(Result<TwoFactorAuthState, LoginError>)
  ///   case passwordChanged(String)
  ///   case twoFactorAuth(TwoFactorAuthAction)
  /// }
  /// ```
  ///
  /// The login view holds onto a store of this domain:
  ///
  /// ```swift
  /// struct LoginView: View {
  ///   let store: Store<LoginState, LoginAction>
  ///
  ///   var body: some View { ... }
  /// }
  /// ```
  ///
  /// If its body were to use a view store of the same domain, this would introduce a number of
  /// problems:
  ///
  /// * The login view would be able to read from `twoFactorAuth` state. This state is only intended
  ///   to be read from the two-factor auth screen.
  ///
  /// * Even worse, changes to `twoFactorAuth` state would now cause SwiftUI to recompute
  ///   `LoginView`'s body unnecessarily.
  ///
  /// * The login view would be able to send `twoFactorAuth` actions. These actions are only
  ///   intended to be sent from the two-factor auth screen (and reducer).
  ///
  /// * The login view would be able to send non user-facing login actions, like `loginResponse`.
  ///   These actions are only intended to be used in the login reducer to feed the results of
  ///   effects back into the store.
  ///
  /// To avoid these issues, one can introduce a view-specific domain that slices off the subset of
  /// state and actions that a view cares about:
  ///
  /// ```swift
  /// extension LoginView {
  ///   struct State: Equatable {
  ///     var email: String
  ///     var password: String
  ///   }
  ///
  ///   enum Action: Equatable {
  ///     case emailChanged(String)
  ///     case loginButtonTapped
  ///     case passwordChanged(String)
  ///   }
  /// }
  /// ```
  ///
  /// One can also introduce a couple helpers that transform feature state into view state and
  /// transform view actions into feature actions.
  ///
  /// ```swift
  /// extension LoginState {
  ///   var view: LoginView.State {
  ///     .init(email: self.email, password: self.password)
  ///   }
  /// }
  ///
  /// extension LoginView.Action {
  ///   var feature: LoginAction {
  ///     switch self {
  ///     case let .emailChanged(email)
  ///       return .emailChanged(email)
  ///     case .loginButtonTapped:
  ///       return .loginButtonTapped
  ///     case let .passwordChanged(password)
  ///       return .passwordChanged(password)
  ///     }
  ///   }
  /// }
  /// ```
  ///
  /// With these helpers defined, `LoginView` can now scope its store's feature domain into its view
  /// domain:
  ///
  /// ```swift
  ///  var body: some View {
  ///    WithViewStore(
  ///      self.store, observe: \.view, send: \.feature
  ///    ) { viewStore in
  ///      ...
  ///    }
  ///  }
  /// ```
  ///
  /// This view store is now incapable of reading any state but view state (and will not recompute
  /// when non-view state changes), and is incapable of sending any actions but view actions.
  ///
  /// - Parameters:
  ///   - toChildState: A function that transforms `State` into `ChildState`.
  ///   - fromChildAction: A function that transforms `ChildAction` into `Action`.
  /// - Returns: A new store with its domain (state and action) transformed.
  public func scope<ChildState, ChildAction>(
    state toChildState: @escaping (State) -> ChildState,
    action fromChildAction: @escaping (ChildAction) -> Action
  ) -> Store<ChildState, ChildAction> {
    self.threadCheck(status: .scope)

    #if swift(>=5.7)
      return self.reducer.rescope(self, state: toChildState, action: { fromChildAction($1) })
    #else
      return (self.scope ?? StoreScope(root: self))
        .rescope(self, state: toChildState, action: { fromChildAction($1) })
    #endif
  }

  /// Scopes the store to one that exposes child state.
  ///
  /// A version of ``scope(state:action:)`` that leaves the action type unchanged.
  ///
  /// - Parameter toChildState: A function that transforms `State` into `ChildState`.
  /// - Returns: A new store with its domain (state and action) transformed.
  public func scope<ChildState>(
    state toChildState: @escaping (State) -> ChildState
  ) -> Store<ChildState, Action> {
    self.scope(state: toChildState, action: { $0 })
  }

  func filter(
    _ isSent: @escaping (State, Action) -> Bool
  ) -> Store<State, Action> {
    self.threadCheck(status: .scope)

    #if swift(>=5.7)
      return self.reducer.rescope(self, state: { $0 }, action: { isSent($0, $1) ? $1 : nil })
    #else
      return (self.scope ?? StoreScope(root: self))
        .rescope(self, state: { $0 }, action: { isSent($0, $1) ? $1 : nil })
    #endif
  }

  @_spi(Internals) public func send(
    _ action: Action,
    originatingFrom originatingAction: Action? = nil
  ) -> Task<Void, Never>? {
    self.threadCheck(status: .send(action, originatingAction: originatingAction))

    self.bufferedActions.append(action)
    guard !self.isSending else { return nil }

    self.isSending = true
    var currentState = self.state.value
    let tasks = Box<[Task<Void, Never>]>(wrappedValue: [])
    defer {
      withExtendedLifetime(self.bufferedActions) {
        self.bufferedActions.removeAll()
      }
      self.state.value = currentState
      self.isSending = false
      if !self.bufferedActions.isEmpty {
        if let task = self.send(
          self.bufferedActions.removeLast(), originatingFrom: originatingAction
        ) {
          tasks.wrappedValue.append(task)
        }
      }
    }

    var index = self.bufferedActions.startIndex
    while index < self.bufferedActions.endIndex {
      defer { index += 1 }
      let action = self.bufferedActions[index]
      #if swift(>=5.7)
        let effect = self.reducer.reduce(into: &currentState, action: action)
      #else
        let effect = self.reducer(&currentState, action)
      #endif

      switch effect.operation {
      case .none:
        break
      case let .publisher(publisher):
        var didComplete = false
        let boxedTask = Box<Task<Void, Never>?>(wrappedValue: nil)
        let uuid = UUID()
        let effectCancellable = withEscapedDependencies { continuation in
          publisher
            .handleEvents(
              receiveCancel: { [weak self] in
                self?.threadCheck(status: .effectCompletion(action))
                self?.effectCancellables[uuid] = nil
              }
            )
            .sink(
              receiveCompletion: { [weak self] _ in
                self?.threadCheck(status: .effectCompletion(action))
                boxedTask.wrappedValue?.cancel()
                didComplete = true
                self?.effectCancellables[uuid] = nil
              },
              receiveValue: { [weak self] effectAction in
                guard let self = self else { return }
                if let task = continuation.yield({
                  self.send(effectAction, originatingFrom: action)
                }) {
                  tasks.wrappedValue.append(task)
                }
              }
            )
        }

        if !didComplete {
          let task = Task<Void, Never> { @MainActor in
            for await _ in AsyncStream<Void>.never {}
            effectCancellable.cancel()
          }
          boxedTask.wrappedValue = task
          tasks.wrappedValue.append(task)
          self.effectCancellables[uuid] = effectCancellable
        }
      case let .run(priority, operation):
        withEscapedDependencies { continuation in
          tasks.wrappedValue.append(
            Task(priority: priority) { @MainActor in
              #if DEBUG
                var isCompleted = false
                defer { isCompleted = true }
              #endif
              await operation(
                Send { effectAction in
                  #if DEBUG
                    if isCompleted {
                      runtimeWarn(
                        """
                        An action was sent from a completed effect:

                          Action:
                            \(debugCaseOutput(effectAction))

                          Effect returned from:
                            \(debugCaseOutput(action))

                        Avoid sending actions using the 'send' argument from 'EffectTask.run' after \
                        the effect has completed. This can happen if you escape the 'send' argument in \
                        an unstructured context.

                        To fix this, make sure that your 'run' closure does not return until you're \
                        done calling 'send'.
                        """
                      )
                    }
                  #endif
                  if let task = continuation.yield({
                    self.send(effectAction, originatingFrom: action)
                  }) {
                    tasks.wrappedValue.append(task)
                  }
<<<<<<< HEAD
                #endif
                if let task = self.send($0, originatingFrom: action) {
                  tasks.wrappedValue.append(task)
                  return task
                }
                return nil
              }
            )
          }
        )
=======
                }
              )
            }
          )
        }
>>>>>>> 01672548
      }
    }

    guard !tasks.wrappedValue.isEmpty else { return nil }
    return Task {
      await withTaskCancellationHandler {
        var index = tasks.wrappedValue.startIndex
        while index < tasks.wrappedValue.endIndex {
          defer { index += 1 }
          await tasks.wrappedValue[index].value
        }
      } onCancel: {
        var index = tasks.wrappedValue.startIndex
        while index < tasks.wrappedValue.endIndex {
          defer { index += 1 }
          tasks.wrappedValue[index].cancel()
        }
      }
    }
  }

  /// Returns a "stateless" store by erasing state to `Void`.
  public var stateless: Store<Void, Action> {
    self.scope(state: { _ in () })
  }

  /// Returns an "actionless" store by erasing action to `Never`.
  public var actionless: Store<State, Never> {
    func absurd<A>(_ never: Never) -> A {}
    return self.scope(state: { $0 }, action: absurd)
  }

  private enum ThreadCheckStatus {
    case effectCompletion(Action)
    case `init`
    case scope
    case send(Action, originatingAction: Action?)
  }

  @inline(__always)
  private func threadCheck(status: ThreadCheckStatus) {
    #if DEBUG
      guard self.mainThreadChecksEnabled && !Thread.isMainThread
      else { return }

      switch status {
      case let .effectCompletion(action):
        runtimeWarn(
          """
          An effect completed on a non-main thread. …

            Effect returned from:
              \(debugCaseOutput(action))

          Make sure to use ".receive(on:)" on any effects that execute on background threads to \
          receive their output on the main thread.

          The "Store" class is not thread-safe, and so all interactions with an instance of \
          "Store" (including all of its scopes and derived view stores) must be done on the main \
          thread.
          """
        )

      case .`init`:
        runtimeWarn(
          """
          A store initialized on a non-main thread. …

          The "Store" class is not thread-safe, and so all interactions with an instance of \
          "Store" (including all of its scopes and derived view stores) must be done on the main \
          thread.
          """
        )

      case .scope:
        runtimeWarn(
          """
          "Store.scope" was called on a non-main thread. …

          The "Store" class is not thread-safe, and so all interactions with an instance of \
          "Store" (including all of its scopes and derived view stores) must be done on the main \
          thread.
          """
        )

      case let .send(action, originatingAction: nil):
        runtimeWarn(
          """
          "ViewStore.send" was called on a non-main thread with: \(debugCaseOutput(action)) …

          The "Store" class is not thread-safe, and so all interactions with an instance of \
          "Store" (including all of its scopes and derived view stores) must be done on the main \
          thread.
          """
        )

      case let .send(action, originatingAction: .some(originatingAction)):
        runtimeWarn(
          """
          An effect published an action on a non-main thread. …

            Effect published:
              \(debugCaseOutput(action))

            Effect returned from:
              \(debugCaseOutput(originatingAction))

          Make sure to use ".receive(on:)" on any effects that execute on background threads to \
          receive their output on the main thread.

          The "Store" class is not thread-safe, and so all interactions with an instance of \
          "Store" (including all of its scopes and derived view stores) must be done on the main \
          thread.
          """
        )
      }
    #endif
  }

  init<R: ReducerProtocol>(
    initialState: R.State,
    reducer: R,
    mainThreadChecksEnabled: Bool
  ) where R.State == State, R.Action == Action {
    self.state = CurrentValueSubject(initialState)
    #if swift(>=5.7)
      self.reducer = reducer
    #else
      self.reducer = reducer.reduce
    #endif
    #if DEBUG
      self.mainThreadChecksEnabled = mainThreadChecksEnabled
    #endif
    self.threadCheck(status: .`init`)
  }
}

/// A convenience type alias for referring to a store of a given reducer's domain.
///
/// Instead of specifying two generics:
///
/// ```swift
/// let store: Store<Feature.State, Feature.Action>
/// ```
///
/// You can specify a single generic:
///
/// ```swift
/// let store: StoreOf<Feature>
/// ```
public typealias StoreOf<R: ReducerProtocol> = Store<R.State, R.Action>

#if swift(>=5.7)
  extension ReducerProtocol {
    fileprivate func rescope<ChildState, ChildAction>(
      _ store: Store<State, Action>,
      state toChildState: @escaping (State) -> ChildState,
      action fromChildAction: @escaping (ChildState, ChildAction) -> Action?
    ) -> Store<ChildState, ChildAction> {
      (self as? any AnyScopedReducer ?? ScopedReducer(rootStore: store))
        .rescope(store, state: toChildState, action: fromChildAction)
    }
  }

  private final class ScopedReducer<
    RootState, RootAction, ScopedState, ScopedAction
  >: ReducerProtocol {
    let rootStore: Store<RootState, RootAction>
    let toScopedState: (RootState) -> ScopedState
    private let parentStores: [Any]
    let fromScopedAction: (ScopedState, ScopedAction) -> RootAction?
    private(set) var isSending = false

    @inlinable
    init(rootStore: Store<RootState, RootAction>)
    where RootState == ScopedState, RootAction == ScopedAction {
      self.rootStore = rootStore
      self.toScopedState = { $0 }
      self.parentStores = []
      self.fromScopedAction = { $1 }
    }

    @inlinable
    init(
      rootStore: Store<RootState, RootAction>,
      state toScopedState: @escaping (RootState) -> ScopedState,
      action fromScopedAction: @escaping (ScopedState, ScopedAction) -> RootAction?,
      parentStores: [Any]
    ) {
      self.rootStore = rootStore
      self.toScopedState = toScopedState
      self.fromScopedAction = fromScopedAction
      self.parentStores = parentStores
    }

    @inlinable
    func reduce(
      into state: inout ScopedState, action: ScopedAction
    ) -> EffectTask<ScopedAction> {
      self.isSending = true
      defer {
        state = self.toScopedState(self.rootStore.state.value)
        self.isSending = false
      }
      if let action = self.fromScopedAction(state, action), let task = self.rootStore.send(action) {
        return .fireAndForget { await task.cancellableValue }
      } else {
        return .none
      }
    }
  }

  protocol AnyScopedReducer {
    func rescope<ScopedState, ScopedAction, RescopedState, RescopedAction>(
      _ store: Store<ScopedState, ScopedAction>,
      state toRescopedState: @escaping (ScopedState) -> RescopedState,
      action fromRescopedAction: @escaping (RescopedState, RescopedAction) -> ScopedAction?
    ) -> Store<RescopedState, RescopedAction>
  }

  extension ScopedReducer: AnyScopedReducer {
    @inlinable
    func rescope<ScopedState, ScopedAction, RescopedState, RescopedAction>(
      _ store: Store<ScopedState, ScopedAction>,
      state toRescopedState: @escaping (ScopedState) -> RescopedState,
      action fromRescopedAction: @escaping (RescopedState, RescopedAction) -> ScopedAction?
    ) -> Store<RescopedState, RescopedAction> {
      let fromScopedAction = self.fromScopedAction as! (ScopedState, ScopedAction) -> RootAction?
      let reducer = ScopedReducer<RootState, RootAction, RescopedState, RescopedAction>(
        rootStore: self.rootStore,
        state: { _ in toRescopedState(store.state.value) },
        action: { fromRescopedAction($0, $1).flatMap { fromScopedAction(store.state.value, $0) } },
        parentStores: self.parentStores + [store]
      )
      let childStore = Store<RescopedState, RescopedAction>(
        initialState: toRescopedState(store.state.value),
        reducer: reducer
      )
      childStore.parentCancellable = store.state
        .dropFirst()
        .sink { [weak childStore] newValue in
          guard !reducer.isSending else { return }
          childStore?.state.value = toRescopedState(newValue)
        }
      return childStore
    }
  }
#else
  private protocol AnyStoreScope {
    func rescope<ScopedState, ScopedAction, RescopedState, RescopedAction>(
      _ store: Store<ScopedState, ScopedAction>,
      state toRescopedState: @escaping (ScopedState) -> RescopedState,
      action fromRescopedAction: @escaping (RescopedState, RescopedAction) -> ScopedAction?
    ) -> Store<RescopedState, RescopedAction>
  }

  private struct StoreScope<RootState, RootAction>: AnyStoreScope {
    let root: Store<RootState, RootAction>
    let fromScopedAction: Any

    init(root: Store<RootState, RootAction>) {
      self.init(
        root: root,
        fromScopedAction: { (state: RootState, action: RootAction) -> RootAction? in action }
      )
    }

    private init<ScopedState, ScopedAction>(
      root: Store<RootState, RootAction>,
      fromScopedAction: @escaping (ScopedState, ScopedAction) -> RootAction?
    ) {
      self.root = root
      self.fromScopedAction = fromScopedAction
    }

    func rescope<ScopedState, ScopedAction, RescopedState, RescopedAction>(
      _ scopedStore: Store<ScopedState, ScopedAction>,
      state toRescopedState: @escaping (ScopedState) -> RescopedState,
      action fromRescopedAction: @escaping (RescopedState, RescopedAction) -> ScopedAction?
    ) -> Store<RescopedState, RescopedAction> {
      let fromScopedAction = self.fromScopedAction as! (ScopedState, ScopedAction) -> RootAction?

      var isSending = false
      let rescopedStore = Store<RescopedState, RescopedAction>(
        initialState: toRescopedState(scopedStore.state.value),
        reducer: .init { rescopedState, rescopedAction, _ in
          isSending = true
          defer { isSending = false }
          guard
            let scopedAction = fromRescopedAction(rescopedState, rescopedAction),
            let rootAction = fromScopedAction(scopedStore.state.value, scopedAction)
          else { return .none }
          let task = self.root.send(rootAction)
          rescopedState = toRescopedState(scopedStore.state.value)
          if let task = task {
            return .fireAndForget { await task.cancellableValue }
          } else {
            return .none
          }
        },
        environment: ()
      )
      rescopedStore.parentCancellable = scopedStore.state
        .dropFirst()
        .sink { [weak rescopedStore] newValue in
          guard !isSending else { return }
          rescopedStore?.state.value = toRescopedState(newValue)
        }
      rescopedStore.scope = StoreScope<RootState, RootAction>(
        root: self.root,
        fromScopedAction: {
          fromRescopedAction($0, $1).flatMap { fromScopedAction(scopedStore.state.value, $0) }
        }
      )
      return rescopedStore
    }
  }
#endif<|MERGE_RESOLUTION|>--- conflicted
+++ resolved
@@ -456,25 +456,14 @@
                     self.send(effectAction, originatingFrom: action)
                   }) {
                     tasks.wrappedValue.append(task)
+                    return task
                   }
-<<<<<<< HEAD
-                #endif
-                if let task = self.send($0, originatingFrom: action) {
-                  tasks.wrappedValue.append(task)
-                  return task
-                }
-                return nil
-              }
-            )
-          }
-        )
-=======
+                  return nil
                 }
               )
             }
           )
         }
->>>>>>> 01672548
       }
     }
 
