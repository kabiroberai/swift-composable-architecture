--- conflicted
+++ resolved
@@ -7,93 +7,8 @@
 /// See ``CombineReducers`` for an entry point into a reducer builder context.
 @resultBuilder
 public enum ReducerBuilder<State, Action> {
-<<<<<<< HEAD
-  #if swift(>=5.7)
-    @inlinable
-    public static func buildArray(
-      _ reducers: [some Reducer<State, Action>]
-    ) -> some Reducer<State, Action> {
-      _SequenceMany(reducers: reducers)
-    }
-
-    @inlinable
-    public static func buildBlock() -> some Reducer<State, Action> {
-      EmptyReducer()
-    }
-
-    @inlinable
-    public static func buildBlock(
-      _ reducer: some Reducer<State, Action>
-    ) -> some Reducer<State, Action> {
-      reducer
-    }
-
-    @inlinable
-    public static func buildEither<R0: Reducer, R1: Reducer>(
-      first reducer: R0
-    ) -> _Conditional<R0, R1>
-    where R0.State == State, R0.Action == Action, R1.State == State, R1.Action == Action {
-      .first(reducer)
-    }
-
-    @inlinable
-    public static func buildEither<R0: Reducer, R1: Reducer>(
-      second reducer: R1
-    ) -> _Conditional<R0, R1>
-    where R0.State == State, R0.Action == Action, R1.State == State, R1.Action == Action {
-      .second(reducer)
-    }
-
-    @inlinable
-    public static func buildExpression(
-      _ expression: some Reducer<State, Action>
-    ) -> some Reducer<State, Action> {
-      expression
-    }
-
-    @inlinable
-    public static func buildFinalResult(
-      _ reducer: some Reducer<State, Action>
-    ) -> some Reducer<State, Action> {
-      reducer
-    }
-
-    @inlinable
-    public static func buildLimitedAvailability(
-      _ wrapped: some Reducer<State, Action>
-    ) -> Reduce<State, Action> {
-      Reduce(wrapped)
-    }
-
-    @inlinable
-    public static func buildOptional(
-      _ wrapped: (some Reducer<State, Action>)?
-    ) -> some Reducer<State, Action> {
-      wrapped
-    }
-
-    @inlinable
-    public static func buildPartialBlock(
-      first: some Reducer<State, Action>
-    ) -> some Reducer<State, Action> {
-      first
-    }
-
-    @inlinable
-    public static func buildPartialBlock(
-      accumulated: some Reducer<State, Action>, next: some Reducer<State, Action>
-    ) -> some Reducer<State, Action> {
-      _Sequence(accumulated, next)
-    }
-  #else
-    @inlinable
-    public static func buildArray<R: Reducer>(_ reducers: [R]) -> _SequenceMany<R>
-    where R.State == State, R.Action == Action {
-      _SequenceMany(reducers: reducers)
-    }
-=======
-  @inlinable
-  public static func buildArray<R: ReducerProtocol>(_ reducers: [R]) -> _SequenceMany<R>
+  @inlinable
+  public static func buildArray<R: Reducer>(_ reducers: [R]) -> _SequenceMany<R>
   where R.State == State, R.Action == Action {
     _SequenceMany(reducers: reducers)
   }
@@ -104,13 +19,13 @@
   }
 
   @inlinable
-  public static func buildBlock<R: ReducerProtocol>(_ reducer: R) -> R
+  public static func buildBlock<R: Reducer>(_ reducer: R) -> R
   where R.State == State, R.Action == Action {
     reducer
   }
 
   @inlinable
-  public static func buildEither<R0: ReducerProtocol, R1: ReducerProtocol>(
+  public static func buildEither<R0: Reducer, R1: Reducer>(
     first reducer: R0
   ) -> _Conditional<R0, R1>
   where R0.State == State, R0.Action == Action, R1.State == State, R1.Action == Action {
@@ -118,7 +33,7 @@
   }
 
   @inlinable
-  public static func buildEither<R0: ReducerProtocol, R1: ReducerProtocol>(
+  public static func buildEither<R0: Reducer, R1: Reducer>(
     second reducer: R1
   ) -> _Conditional<R0, R1>
   where R0.State == State, R0.Action == Action, R1.State == State, R1.Action == Action {
@@ -126,19 +41,19 @@
   }
 
   @inlinable
-  public static func buildExpression<R: ReducerProtocol>(_ expression: R) -> R
+  public static func buildExpression<R: Reducer>(_ expression: R) -> R
   where R.State == State, R.Action == Action {
     expression
   }
 
   @inlinable
-  public static func buildFinalResult<R: ReducerProtocol>(_ reducer: R) -> R
+  public static func buildFinalResult<R: Reducer>(_ reducer: R) -> R
   where R.State == State, R.Action == Action {
     reducer
   }
 
   @inlinable
-  public static func buildLimitedAvailability<R: ReducerProtocol>(
+  public static func buildLimitedAvailability<R: Reducer>(
     _ wrapped: R
   ) -> Reduce<State, Action>
   where R.State == State, R.Action == Action {
@@ -146,35 +61,26 @@
   }
 
   @inlinable
-  public static func buildOptional<R: ReducerProtocol>(_ wrapped: R?) -> R?
+  public static func buildOptional<R: Reducer>(_ wrapped: R?) -> R?
   where R.State == State, R.Action == Action {
     wrapped
   }
->>>>>>> 98af2adc
-
-  @inlinable
-  public static func buildPartialBlock<R: ReducerProtocol>(
+
+  @inlinable
+  public static func buildPartialBlock<R: Reducer>(
     first: R
   ) -> R
   where R.State == State, R.Action == Action {
     first
   }
 
-<<<<<<< HEAD
-    @inlinable
-    public static func buildBlock<R: Reducer>(_ reducer: R) -> R
-    where R.State == State, R.Action == Action {
-      reducer
-    }
-=======
-  @inlinable
-  public static func buildPartialBlock<R0: ReducerProtocol, R1: ReducerProtocol>(
+  @inlinable
+  public static func buildPartialBlock<R0: Reducer, R1: Reducer>(
     accumulated: R0, next: R1
   ) -> _Sequence<R0, R1>
   where R0.State == State, R0.Action == Action, R1.State == State, R1.Action == Action {
     _Sequence(accumulated, next)
   }
->>>>>>> 98af2adc
 
   #if swift(<5.7)
     @inlinable
@@ -405,44 +311,12 @@
       )
     }
 
-<<<<<<< HEAD
-    @inlinable
-    public static func buildEither<R0: Reducer, R1: Reducer>(
-      first reducer: R0
-    ) -> _Conditional<R0, R1>
-    where R0.State == State, R0.Action == Action {
-      .first(reducer)
-    }
-
-    @inlinable
-    public static func buildEither<R0: Reducer, R1: Reducer>(
-      second reducer: R1
-    ) -> _Conditional<R0, R1>
-    where R1.State == State, R1.Action == Action {
-      .second(reducer)
-    }
-
-    @inlinable
-    public static func buildExpression<R: Reducer>(_ expression: R) -> R
-    where R.State == State, R.Action == Action {
-      expression
-    }
-
-    @inlinable
-    public static func buildFinalResult<R: Reducer>(_ reducer: R) -> R
-    where R.State == State, R.Action == Action {
-      reducer
-    }
-
-=======
->>>>>>> 98af2adc
     @_disfavoredOverload
     @inlinable
     public static func buildFinalResult<R: Reducer>(_ reducer: R) -> Reduce<State, Action>
     where R.State == State, R.Action == Action {
       Reduce(reducer)
     }
-<<<<<<< HEAD
 
     @inlinable
     public static func buildLimitedAvailability<R: Reducer>(
@@ -457,8 +331,6 @@
     where R.State == State, R.Action == Action {
       wrapped
     }
-=======
->>>>>>> 98af2adc
   #endif
 
   public enum _Conditional<First: Reducer, Second: Reducer>: Reducer
@@ -520,10 +392,4 @@
       self.reducers.reduce(.none) { $0.merge(with: $1.reduce(into: &state, action: action)) }
     }
   }
-<<<<<<< HEAD
-}
-
-public typealias ReducerBuilderOf<R: Reducer> = ReducerBuilder<R.State, R.Action>
-=======
-}
->>>>>>> 98af2adc
+}