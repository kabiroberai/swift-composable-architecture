#if DEBUG
  import XCTestDynamicOverlay

  /// A testable runtime for a reducer.
  ///
  /// This object aids in writing expressive and exhaustive tests for features built in the
  /// Composable Architecture. It allows you to send a sequence of actions to the store, and each
  /// step of the way you must assert exactly how state changed, and how effect emissions were fed
  /// back into the system.
  ///
  /// There are multiple ways the test store forces you to exhaustively assert on how your feature
  /// behaves:
  ///
  ///   * After each action is sent you must describe precisely how the state changed from before
  ///     the action was sent to after it was sent.
  ///
  ///     If even the smallest piece of data differs the test will fail. This guarantees that you
  ///     are proving you know precisely how the state of the system changes.
  ///
  ///   * Sending an action can sometimes cause an effect to be executed, and if that effect emits
  ///     an action that is fed back into the system, you **must** explicitly assert that you expect
  ///     to receive that action from the effect, _and_ you must assert how state changed as a
  ///     result.
  ///
  ///     If you try to send another action before you have handled all effect emissions the
  ///     assertion will fail. This guarantees that you do not accidentally forget about an effect
  ///     emission, and that the sequence of steps you are describing will mimic how the application
  ///     behaves in reality.
  ///
  ///   * All effects must complete by the time the assertion has finished running the steps you
  ///     specify.
  ///
  ///     If at the end of the assertion there is still an in-flight effect running, the assertion
  ///     will fail. This helps exhaustively prove that you know what effects are in flight and
  ///     forces you to prove that effects will not cause any future changes to your state.
  ///
  /// For example, given a simple counter reducer:
  ///
  /// ```swift
  /// struct CounterReducer: ReducerProtocol {
  ///   struct State {
  ///     var count = 0
  ///   }
  ///   enum Action: Equatable {
  ///     case decrementButtonTapped
  ///     case incrementButtonTapped
  ///   }
  ///   func reduce(into state: inout State, action: Action) -> Effect<Action> {
  ///     switch action {
  ///     case .decrementButtonTapped:
  ///       state.count -= 1
  ///       return .none
  ///
  ///     case .incrementButtonTapped:
  ///       state.count += 1
  ///       return .none
  ///     }
  ///   }
  /// }
  /// ```
  ///
  /// One can assert against its behavior over time:
  ///
  /// ```swift
  /// class CounterTests: XCTestCase {
  ///   func testCounter() {
  ///     let store = TestStore(
  ///       initialState: .init(count: 0),      // Given a counter state of 0
  ///       reducer: CounterReducer()
  ///     )
  ///     store.send(.incrementButtonTapped) {  // When the increment button is tapped
  ///       $0.count = 1                        // Then the count should be 1
  ///     }
  ///   }
  /// }
  /// ```
  ///
  /// Note that in the trailing closure of `.send(.incrementButtonTapped)` we are given a single
  /// mutable value of the state before the action was sent, and it is our job to mutate the value
  /// to match the state after the action was sent. In this case the `count` field changes to `1`.
  ///
  /// For a more complex example, consider the following bare-bones search feature that uses the
  /// ``Effect/debounce(id:for:scheduler:options:)-76yye`` operator to wait for the user to stop
  /// typing before making a network request:
  ///
  /// ```swift
  /// struct SearchReducer: ReducerProtocol {
  ///   struct State: Equatable {
  ///     var query = ""
  ///     var results: [String] = []
  ///   }
  ///   enum Action: Equatable {
  ///     case queryChanged(String)
  ///     case response([String])
  ///   }
  ///   @Dependency(\.mainQueue) var mainQueue
  ///   let request: @Sendable (String) async throws -> [String]
  ///
  ///   func reduce(into state: inout State, action: Action) -> Effect<Action> {
  ///     switch action {
  ///     case let .queryChanged(query):
  ///       enum SearchId {}
  ///
  ///       state.query = query
  ///       return .run { send in
  ///         guard let results = try? await self.request(query) else { return }
  ///         send(.response(results))
  ///       }
  ///       .debounce(id: SearchId.self, for: 0.5, scheduler: environment.mainQueue)
  ///
  ///     case let .response(results):
  ///       state.results = results
  ///       return .none
  ///     }
  ///   }
  /// }
  /// ```
  ///
  /// It can be fully tested by controlling the environment's scheduler and effect:
  ///
  /// ```swift
  /// // Create a test dispatch queue to control the timing of effects
  /// let mainQueue = DispatchQueue.test
  ///
  /// let store = TestStore(
  ///   initialState: .init(),
  ///   reducer: SearchReducer(request: { ["Composable Architecture"] })
  ///     // Override the main queue dependency with a type-erased scheduler
  ///     .dependency(\.mainQueue, mainQueue.eraseToAnyScheduler()
  /// )
  ///
  /// // Change the query
  /// store.send(.searchFieldChanged("c") {
  ///   // Assert that state updates accordingly
  ///   $0.query = "c"
  /// }
  ///
  /// // Advance the scheduler by a period shorter than the debounce
  /// await scheduler.advance(by: 0.25)
  ///
  /// // Change the query again
  /// store.send(.searchFieldChanged("co") {
  ///   $0.query = "co"
  /// }
  ///
  /// // Advance the scheduler by a period shorter than the debounce
  /// await scheduler.advance(by: 0.25)
  /// // Advance the scheduler to the debounce
  /// await scheduler.advance(by: 0.25)
  ///
  /// // Assert that the expected response is received
  /// await store.receive(.response(["Composable Architecture"])) {
  ///   // Assert that state updates accordingly
  ///   $0.results = ["Composable Architecture"]
  /// }
  /// ```
  ///
  /// This test is proving that the debounced network requests are correctly canceled when we do not
  /// wait longer than the 0.5 seconds, because if it wasn't and it delivered an action when we did
  /// not expect it would cause a test failure.
  ///
  public final class TestStore<Reducer: ReducerProtocol, LocalState, LocalAction, Environment> {
    /// The current environment.
    ///
    /// The environment can be modified throughout a test store's lifecycle in order to influence
    /// how it produces effects.
    public var environment: Environment {
      _read { yield self._environment.wrappedValue }
      _modify { yield &self._environment.wrappedValue }
    }

    public var reducer: Reducer {
      self._reducer.upstream
    }

    /// The current state.
    ///
    /// When read from a trailing closure assertion in ``send(_:_:file:line:)`` or
    /// ``receive(_:_:file:line:)``, it will equal the `inout` state passed to the closure.
    public var state: Reducer.State {
      self._reducer.state
    }

    private var _environment: Box<Environment>
    private let file: StaticString
    private let fromLocalAction: (LocalAction) -> Reducer.Action
    private var line: UInt
    let _reducer: TestReducer<Reducer>
    private var store: Store<Reducer.State, TestReducer<Reducer>.TestAction>!
    private let toLocalState: (Reducer.State) -> LocalState

    public init(
      initialState: Reducer.State,
      reducer: Reducer,
      file: StaticString = #file,
      line: UInt = #line
    )
    where
      Reducer.State == LocalState,
      Reducer.Action == LocalAction,
      Environment == Void // TODO: could this be DependencyValues and can tests change enviroment through it?
    {
      let reducer = TestReducer(reducer, initialState: initialState)
      self._reducer = reducer
      self.store = Store(initialState: initialState, reducer: reducer)
      self.toLocalState = { $0 }
      self.fromLocalAction = { $0 }
      self._environment = .init(wrappedValue: ())
      self.file = file
      self.line = line
    }

<<<<<<< HEAD
    /// Initializes a test store from an initial state, a reducer, and an initial environment.
    ///
    /// - Parameters:
    ///   - initialState: The state to start the test from.
    ///   - reducer: A reducer.
    ///   - environment: The environment to start the test from.
    public init(
      initialState: LocalState,
      reducer: ComposableArchitecture.Reducer<LocalState, LocalAction, Environment>,
      environment: Environment,
      file: StaticString = #file,
      line: UInt = #line
    )
    where
      Reducer == Reduce<LocalState, LocalAction>
    {
      let environment = Box(wrappedValue: environment)
      let reducer = TestReducer(
        Reduce(
          reducer.pullback(state: \.self, action: .self, environment: { $0.wrappedValue }),
          environment: environment
        ),
        initialState: initialState
      )
      self._reducer = reducer
      self.toLocalState = { $0 }
      self.fromLocalAction = { $0 }
      self.store = Store(initialState: initialState, reducer: reducer)
      self._environment = environment
      self.line = line
      self.file = file
    }

    private init(
=======
    init(
>>>>>>> 60bda5d9
      _environment: Box<Environment>,
      file: StaticString,
      fromLocalAction: @escaping (LocalAction) -> Reducer.Action,
      line: UInt,
      reducer: TestReducer<Reducer>,
      store: Store<Reducer.State, TestReducer<Reducer>.TestAction>,
      toLocalState: @escaping (Reducer.State) -> LocalState
    ) {
      self._environment = _environment
      self.file = file
      self.fromLocalAction = fromLocalAction
      self.line = line
      self._reducer = reducer
      self.store = store
      self.toLocalState = toLocalState
    }

    deinit {
      self.completed()
    }

    func completed() {
      if !self._reducer.receivedActions.isEmpty {
        var actions = ""
        customDump(self._reducer.receivedActions.map(\.action), to: &actions)
        XCTFail(
          """
          The store received \(self._reducer.receivedActions.count) unexpected \
          action\(self._reducer.receivedActions.count == 1 ? "" : "s") after this one: …

          Unhandled actions: \(actions)
          """,
          file: self.file, line: self.line
        )
      }
      for effect in self._reducer.inFlightEffects {
        XCTFail(
          """
          An effect returned for this action is still running. It must complete before the end of \
          the test. …

          To fix, inspect any effects the reducer returns for this action and ensure that all of \
          them complete by the end of the test. There are a few reasons why an effect may not have \
          completed:

          • If an effect uses a scheduler (via "receive(on:)", "delay", "debounce", etc.), make \
          sure that you wait enough time for the scheduler to perform the effect. If you are using \
          a test scheduler, advance the scheduler so that the effects may complete, or consider \
          using an immediate scheduler to immediately perform the effect instead.

          • If you are returning a long-living effect (timers, notifications, subjects, etc.), \
          then make sure those effects are torn down by marking the effect ".cancellable" and \
          returning a corresponding cancellation effect ("Effect.cancel") from another action, or, \
          if your effect is driven by a Combine subject, send it a completion.
          """,
          file: effect.file,
          line: effect.line
        )
      }
    }
  }

  extension TestStore where LocalState: Equatable {
    /// Sends an action to the store and asserts when state changes.
    ///
    /// - Parameters:
    ///   - action: An action.
    ///   - updateExpectingResult: A closure that asserts state changed by sending the action to the
    ///     store. The mutable state sent to this closure must be modified to match the state of the
    ///     store after processing the given action. Do not provide a closure if no change is
    ///     expected.
    @discardableResult
    public func send(
      _ action: LocalAction,
      _ updateExpectingResult: ((inout LocalState) throws -> Void)? = nil,
      file: StaticString = #file,
      line: UInt = #line
    ) -> TestTask {
      if !self._reducer.receivedActions.isEmpty {
        var actions = ""
        customDump(self._reducer.receivedActions.map(\.action), to: &actions)
        XCTFail(
          """
          Must handle \(self._reducer.receivedActions.count) received \
          action\(self._reducer.receivedActions.count == 1 ? "" : "s") before sending an action: …

          Unhandled actions: \(actions)
          """,
          file: file,
          line: line
        )
      }

      //

      var expectedState = self.toLocalState(self._reducer.state)
      let previousState = self._reducer.state

      let task = self.store
        .send(.init(origin: .send(self.fromLocalAction(action)), file: file, line: line))

      do {
        let currentState = self._reducer.state
        self._reducer.state = previousState
        defer { self._reducer.state = currentState }

        try expectedStateShouldMatch(
          expected: &expectedState,
          actual: self.toLocalState(currentState),
          modify: updateExpectingResult,
          file: file,
          line: line
        )
      } catch {
        XCTFail("Threw error: \(error)", file: file, line: line)
      }
      if "\(self.file)" == "\(file)" {
        self.line = line
      }

      return .init(task: task)
    }
  }

  extension TestStore where LocalState: Equatable, Reducer.Action: Equatable {
    /// Asserts an action was received from an effect and asserts when state changes.
    ///
    /// - Parameters:
    ///   - expectedAction: An action expected from an effect.
    ///   - updateExpectingResult: A closure that asserts state changed by sending the action to the
    ///     store. The mutable state sent to this closure must be modified to match the state of the
    ///     store after processing the given action. Do not provide a closure if no change is
    ///     expected.
    public func receive(
      _ expectedAction: Reducer.Action,
      _ updateExpectingResult: ((inout LocalState) throws -> Void)? = nil,
      file: StaticString = #file,
      line: UInt = #line
    ) {
      guard !self._reducer.receivedActions.isEmpty else {
        XCTFail(
          """
          Expected to receive an action, but received none.
          """,
          file: file, line: line
        )
        return
      }
      let (receivedAction, state) = self._reducer.receivedActions.removeFirst()
      if expectedAction != receivedAction {
        let difference =
          diff(expectedAction, receivedAction, format: .proportional)
          .map { "\($0.indent(by: 4))\n\n(Expected: −, Received: +)" }
          ?? """
          Expected:
          \(String(describing: expectedAction).indent(by: 2))

          Received:
          \(String(describing: receivedAction).indent(by: 2))
          """

        XCTFail(
          """
          Received unexpected action: …

          \(difference)
          """,
          file: file,
          line: line
        )
      }
      var expectedState = self.toLocalState(self._reducer.state)
      do {
        try expectedStateShouldMatch(
          expected: &expectedState,
          actual: self.toLocalState(state),
          modify: updateExpectingResult,
          file: file,
          line: line
        )
      } catch {
        XCTFail("Threw error: \(error)", file: file, line: line)
      }
      self._reducer.state = state
      if "\(self.file)" == "\(file)" {
        self.line = line
      }
    }

    /// Asserts an action was received from an effect and asserts when state changes.
    ///
    /// - Parameters:
    ///   - expectedAction: An action expected from an effect.
    ///   - updateExpectingResult: A closure that asserts state changed by sending the action to the
    ///     store. The mutable state sent to this closure must be modified to match the state of the
    ///     store after processing the given action. Do not provide a closure if no change is
    ///     expected.
    public func receive(
      _ expectedAction: Reducer.Action,
      timeout nanoseconds: UInt64 = NSEC_PER_SEC,  // TODO: Better default? Remove default?
      _ updateExpectingResult: ((inout LocalState) throws -> Void)? = nil,
      file: StaticString = #file,
      line: UInt = #line
    ) async {
      await withTaskGroup(of: Void.self) { group in
        _ = group.addTaskUnlessCancelled { @MainActor in
          while !Task.isCancelled {
            guard self._reducer.receivedActions.isEmpty
            else { break }
            await Task.yield()
          }
          guard !Task.isCancelled
          else { return }

          { self.receive(expectedAction, updateExpectingResult, file: file, line: line) }()
        }

        _ = group.addTaskUnlessCancelled { @MainActor in
          await Task(priority: .low) { try? await Task.sleep(nanoseconds: nanoseconds) }
            .cancellableValue
          guard !Task.isCancelled
          else { return }

          let suggestion: String
          if self._reducer.inFlightEffects.isEmpty {
            suggestion = """
              There are no in-flight effects that could deliver this action. Could the effect you \
              expected to deliver this action have been cancelled?
              """
          } else {
            let timeoutMessage = nanoseconds > 0
              ? #"try increasing the duration of this assertion's "timeout"#
              : #"configure this assertion with an explicit "timeout"#
            suggestion = """
              There are effects in-flight. If the effect that delivers this action uses a \
              scheduler (via "receive(on:)", "delay", "debounce", etc.), make sure that you wait \
              enough time for the scheduler to perform the effect. If you are using a test \
              scheduler, advance the scheduler so that the effects may complete, or consider using \
              an immediate scheduler to immediately perform the effect instead.

              If you are not yet using a scheduler, or can not use a scheduler, \(timeoutMessage).
              """
          }
          XCTFail(
            """
            Expected to receive an action, but received none\
            \(nanoseconds > 0 ? " after \(Double(nanoseconds)/Double(NSEC_PER_SEC)) seconds" : "").

            \(suggestion)
            """,
            file: file,
            line: line
          )
        }

        await group.next()
        group.cancelAll()
      }
    }
  }

  /// The type returned from ``TestStore/send(_:_:file:line:)`` that represents the lifecycle of the
  /// effect started from sending an action.
  ///
  /// You can use this value in tests to cancel the effect started from sending an action, or to
  /// await for the effect to finish.
  public struct TestTask {
    let task: Task<Void, Never>

    public func cancel() async {
      self.task.cancel()
      await self.task.cancellableValue
    }

    public func finish(
      timeout nanoseconds: UInt64 = NSEC_PER_SEC,  // TODO: Better default? Remove default?
      file: StaticString = #file,
      line: UInt = #line
    ) async {
      do {
        try await withThrowingTaskGroup(of: Void.self) { group in
          group.addTask { await self.task.cancellableValue }
          group.addTask {
            try await Task.sleep(nanoseconds: nanoseconds)
            throw CancellationError()
          }
          try await group.next()
          group.cancelAll()
        }
      } catch {
        XCTFail(
          """
          Expected task to finish, but it is still in-flight
          """,
          file: file,
          line: line
        )
      }
    }
  }

  class TestReducer<Upstream>: ReducerProtocol where Upstream: ReducerProtocol {
    let upstream: Upstream
    var inFlightEffects: Set<LongLivingEffect> = []
    var receivedActions: [(action: Upstream.Action, state: Upstream.State)] = []
    var state: Upstream.State

    init(
      _ upstream: Upstream,
      initialState: Upstream.State
    ) {
      self.upstream = upstream
      self.state = initialState
    }

    func reduce(into state: inout Upstream.State, action: TestAction) -> Effect<TestAction, Never> {
      let reducer = self.upstream
        .dependency(\.isTesting, true) // TODO: navigationID

      let effects: Effect<Upstream.Action, Never>
      switch action.origin {
      case let .send(action):
        effects = reducer.reduce(into: &state, action: action)
        self.state = state

      case let .receive(action):
        effects = reducer.reduce(into: &state, action: action)
        self.receivedActions.append((action, state))
      }

      let effect = LongLivingEffect(file: action.file, line: action.line)
      return
        effects
        .handleEvents(
          receiveSubscription: { [weak self] _ in self?.inFlightEffects.insert(effect) },
          receiveCompletion: { [weak self] _ in self?.inFlightEffects.remove(effect) },
          receiveCancel: { [weak self] in self?.inFlightEffects.remove(effect) }
        )
        .map { .init(origin: .receive($0), file: action.file, line: action.line) }
        .eraseToEffect()
    }

    struct LongLivingEffect: Hashable {
      let id = UUID()
      let file: StaticString
      let line: UInt

      static func == (lhs: Self, rhs: Self) -> Bool {
        lhs.id == rhs.id
      }

      func hash(into hasher: inout Hasher) {
        self.id.hash(into: &hasher)
      }
    }

    struct TestAction {
      let origin: Origin
      let file: StaticString
      let line: UInt

      enum Origin {
        case send(Upstream.Action)
        case receive(Upstream.Action)
      }
    }
  }

  private func expectedStateShouldMatch<State: Equatable>(
    expected: inout State,
    actual: State,
    modify: ((inout State) throws -> Void)? = nil,
    file: StaticString,
    line: UInt
  ) throws {
    guard let modify = modify else { return }
    let current = expected
    try modify(&expected)

    if expected != actual {
      let difference =
      diff(expected, actual, format: .proportional)
        .map { "\($0.indent(by: 4))\n\n(Expected: −, Actual: +)" }
      ?? """
          Expected:
          \(String(describing: expected).indent(by: 2))

          Actual:
          \(String(describing: actual).indent(by: 2))
          """

      XCTFail(
        """
        A state change does not match expectation: …

        \(difference)
        """,
        file: file,
        line: line
      )
    } else if expected == current {
      XCTFail(
        """
        Expected state to change, but no change occurred.

        The trailing closure made no observable modifications to state. If no change to state is \
        expected, omit the trailing closure.
        """,
        file: file,
        line: line
      )
    }
  }

  extension TestStore {
    /// Scopes a store to assert against more local state and actions.
    ///
    /// Useful for testing view store-specific state and actions.
    ///
    /// - Parameters:
    ///   - toLocalState: A function that transforms the reducer's state into more local state. This
    ///     state will be asserted against as it is mutated by the reducer. Useful for testing view
    ///     store state transformations.
    ///   - fromLocalAction: A function that wraps a more local action in the reducer's action.
    ///     Local actions can be "sent" to the store, while any reducer action may be received.
    ///     Useful for testing view store action transformations.
    public func scope<S, A>(
      state toLocalState: @escaping (LocalState) -> S,
      action fromLocalAction: @escaping (A) -> LocalAction
    ) -> TestStore<Reducer, S, A, Environment> {
      .init(
        _environment: self._environment,
        file: self.file,
        fromLocalAction: { self.fromLocalAction(fromLocalAction($0)) },
        line: self.line,
        reducer: self._reducer,
        store: self.store,
        toLocalState: { toLocalState(self.toLocalState($0)) }
      )
    }

    /// Scopes a store to assert against more local state.
    ///
    /// Useful for testing view store-specific state.
    ///
    /// - Parameter toLocalState: A function that transforms the reducer's state into more local
    ///   state. This state will be asserted against as it is mutated by the reducer. Useful for
    ///   testing view store state transformations.
    public func scope<S>(
      state toLocalState: @escaping (LocalState) -> S
    ) -> TestStore<Reducer, S, LocalAction, Environment> {
      self.scope(state: toLocalState, action: { $0 })
    }
  }
#endif<|MERGE_RESOLUTION|>--- conflicted
+++ resolved
@@ -210,44 +210,7 @@
       self.line = line
     }
 
-<<<<<<< HEAD
-    /// Initializes a test store from an initial state, a reducer, and an initial environment.
-    ///
-    /// - Parameters:
-    ///   - initialState: The state to start the test from.
-    ///   - reducer: A reducer.
-    ///   - environment: The environment to start the test from.
-    public init(
-      initialState: LocalState,
-      reducer: ComposableArchitecture.Reducer<LocalState, LocalAction, Environment>,
-      environment: Environment,
-      file: StaticString = #file,
-      line: UInt = #line
-    )
-    where
-      Reducer == Reduce<LocalState, LocalAction>
-    {
-      let environment = Box(wrappedValue: environment)
-      let reducer = TestReducer(
-        Reduce(
-          reducer.pullback(state: \.self, action: .self, environment: { $0.wrappedValue }),
-          environment: environment
-        ),
-        initialState: initialState
-      )
-      self._reducer = reducer
-      self.toLocalState = { $0 }
-      self.fromLocalAction = { $0 }
-      self.store = Store(initialState: initialState, reducer: reducer)
-      self._environment = environment
-      self.line = line
-      self.file = file
-    }
-
-    private init(
-=======
     init(
->>>>>>> 60bda5d9
       _environment: Box<Environment>,
       file: StaticString,
       fromLocalAction: @escaping (LocalAction) -> Reducer.Action,
