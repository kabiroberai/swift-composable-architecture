--- conflicted
+++ resolved
@@ -35,16 +35,6 @@
 #if DEBUG
   import XCTestDynamicOverlay
 
-<<<<<<< HEAD
-  // NB: Xcode runtime warnings offer a much better experience than traditional assertions and
-  //     breakpoints, but Apple provides no means of creating custom runtime warnings ourselves.
-  //     To work around this, we hook into SwiftUI's runtime issue delivery mechanism, instead.
-  //
-  // Feedback filed: https://gist.github.com/stephencelis/a8d06383ed6ccde3e5ef5d1b3ad52bbc
-  @usableFromInline
-  let rw = (
-    dso: { () -> UnsafeMutableRawPointer in
-=======
   #if canImport(os)
     import os
 
@@ -55,7 +45,6 @@
     // Feedback filed: https://gist.github.com/stephencelis/a8d06383ed6ccde3e5ef5d1b3ad52bbc
     @usableFromInline
     let dso = { () -> UnsafeMutableRawPointer in
->>>>>>> 92989467
       let count = _dyld_image_count()
       for i in 0..<count {
         if let name = _dyld_get_image_name(i) {
@@ -72,37 +61,11 @@
   #else
     import Foundation
 
-<<<<<<< HEAD
-@_transparent
-@usableFromInline
-@inline(__always)
-func runtimeWarning(
-  _ message: @autoclosure () -> StaticString,
-  _ args: @autoclosure () -> [CVarArg] = [],
-  file: StaticString? = nil,
-  line: UInt? = nil
-) {
-  #if DEBUG
-    let message = message()
-    if _XCTIsTesting {
-      if let file = file, let line = line {
-        XCTFail(String(format: "\(message)", arguments: args()), file: file, line: line)
-      } else {
-        XCTFail(String(format: "\(message)", arguments: args()))
-      }
-    } else {
-      unsafeBitCast(
-        os_log as (OSLogType, UnsafeRawPointer, OSLog, StaticString, CVarArg...) -> Void,
-        to: ((OSLogType, UnsafeRawPointer, OSLog, StaticString, [CVarArg]) -> Void).self
-      )(.fault, rw.dso, rw.log, message, args())
-    }
-=======
     @usableFromInline
     let formatter: DateFormatter = {
       let formatter = DateFormatter()
       formatter.dateFormat = "yyyy-MM-dd HH:MM:SS.sssZ"
       return formatter
     }()
->>>>>>> 92989467
   #endif
 #endif