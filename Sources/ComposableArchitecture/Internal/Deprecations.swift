--- conflicted
+++ resolved
@@ -3,14 +3,13 @@
 import SwiftUI
 import XCTestDynamicOverlay
 
-// NB: Deprecated after 0.36.0:
-
-<<<<<<< HEAD
+// NB: Deprecated after 0.37.0:
+
 extension Effect where Failure == Error {
   @available(
     *,
-    deprecated,
-    message: "Use the non-throwing version of 'Effect.task' and catch errors explicitly"
+     deprecated,
+     message: "Use the non-throwing version of 'Effect.task' and catch errors explicitly"
   )
   public static func task(
     priority: TaskPriority? = nil,
@@ -34,12 +33,16 @@
       return subject.handleEvents(receiveCancel: task.cancel)
     }
     .eraseToEffect()
-=======
+  }
+}
+
+// NB: Deprecated after 0.36.0:
+
 extension ViewStore {
   @available(*, deprecated, renamed: "yield(while:)")
+  @MainActor
   public func suspend(while predicate: @escaping (State) -> Bool) async {
     await self.yield(while: predicate)
->>>>>>> cfcf8b43
   }
 }
 
