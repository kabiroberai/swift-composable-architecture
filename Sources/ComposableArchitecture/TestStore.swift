--- conflicted
+++ resolved
@@ -181,11 +181,7 @@
 /// This test is proving that the debounced network requests are correctly canceled when we do not
 /// wait longer than the 0.5 seconds, because if it wasn't and it delivered an action when we did
 /// not expect it would cause a test failure.
-<<<<<<< HEAD
-public final class TestStore<Reducer: ReducerProtocol, ScopedState, ScopedAction, Context> {
-=======
 public final class TestStore<State, Action, ScopedState, ScopedAction, Environment> {
->>>>>>> 92989467
   /// The current dependencies.
   ///
   /// The dependencies define the execution context that your feature runs in. They can be
@@ -217,48 +213,22 @@
   ///   …
   /// }
   /// ```
-<<<<<<< HEAD
-  public var environment: Context {
-=======
   public var environment: Environment {
->>>>>>> 92989467
     _read { yield self._environment.wrappedValue }
     _modify { yield &self._environment.wrappedValue }
   }
 
   /// The current state.
   ///
-<<<<<<< HEAD
-  /// When read from a trailing closure assertion in ``send(_:_:file:line:)-3pf4p`` or
-  /// ``receive(_:timeout:_:file:line:)``, it will equal the `inout` state passed to the closure.
-  public var state: Reducer.State {
-=======
   /// When read from a trailing closure assertion in ``send(_:_:file:line:)-6s1gq`` or
   /// ``receive(_:timeout:_:file:line:)``, it will equal the `inout` state passed to the closure.
   public var state: State {
->>>>>>> 92989467
     self.reducer.state
   }
 
   /// The timeout to await for in-flight effects.
   ///
   /// This is the default timeout used in all methods that take an optional timeout, such as
-<<<<<<< HEAD
-  /// ``send(_:_:file:line:)-3pf4p``, ``receive(_:timeout:_:file:line:)`` and
-  /// ``finish(timeout:file:line:)``.
-  public var timeout: UInt64
-
-  private var _environment: Box<Context>
-  private let file: StaticString
-  private let fromScopedAction: (ScopedAction) -> Reducer.Action
-  private var line: UInt
-  let reducer: TestReducer<Reducer>
-  private var store: Store<Reducer.State, TestReducer<Reducer>.Action>!
-  private let toScopedState: (Reducer.State) -> ScopedState
-
-  public init(
-    initialState: Reducer.State,
-=======
   /// ``receive(_:timeout:_:file:line:)`` and ``finish(timeout:file:line:)``.
   public var timeout: UInt64
 
@@ -272,19 +242,11 @@
 
   public init<Reducer: ReducerProtocol>(
     initialState: State,
->>>>>>> 92989467
     reducer: Reducer,
     file: StaticString = #file,
     line: UInt = #line
   )
   where
-<<<<<<< HEAD
-    Reducer.State == ScopedState,
-    Reducer.Action == ScopedAction,
-    Context == Void
-  {
-    let reducer = TestReducer(reducer, initialState: initialState)
-=======
     Reducer.State == State,
     Reducer.Action == Action,
     State == ScopedState,
@@ -292,7 +254,6 @@
     Environment == Void
   {
     let reducer = TestReducer(Reduce(reducer), initialState: initialState)
->>>>>>> 92989467
     self._environment = .init(wrappedValue: ())
     self.file = file
     self.fromScopedAction = { $0 }
@@ -345,23 +306,12 @@
   )
   public init(
     initialState: ScopedState,
-<<<<<<< HEAD
-    reducer: AnyReducer<ScopedState, ScopedAction, Context>,
-    environment: Context,
-    file: StaticString = #file,
-    line: UInt = #line
-  )
-  where
-    Reducer == Reduce<ScopedState, ScopedAction>
-  {
-=======
     reducer: AnyReducer<ScopedState, ScopedAction, Environment>,
     environment: Environment,
     file: StaticString = #file,
     line: UInt = #line
   )
   where State == ScopedState, Action == ScopedAction {
->>>>>>> 92989467
     let environment = Box(wrappedValue: environment)
     let reducer = TestReducer(
       Reduce(
@@ -381,16 +331,6 @@
   }
 
   init(
-<<<<<<< HEAD
-    _environment: Box<Context>,
-    file: StaticString,
-    fromScopedAction: @escaping (ScopedAction) -> Reducer.Action,
-    line: UInt,
-    reducer: TestReducer<Reducer>,
-    store: Store<Reducer.State, TestReducer<Reducer>.Action>,
-    timeout: UInt64 = 100 * NSEC_PER_MSEC,
-    toScopedState: @escaping (Reducer.State) -> ScopedState
-=======
     _environment: Box<Environment>,
     file: StaticString,
     fromScopedAction: @escaping (ScopedAction) -> Action,
@@ -399,7 +339,6 @@
     store: Store<State, TestReducer<State, Action>.Action>,
     timeout: UInt64 = 100 * NSEC_PER_MSEC,
     toScopedState: @escaping (State) -> ScopedState
->>>>>>> 92989467
   ) {
     self._environment = _environment
     self.file = file
@@ -629,17 +568,10 @@
       )
     } catch {
       XCTFail("Threw error: \(error)", file: file, line: line)
-<<<<<<< HEAD
     }
     if "\(self.file)" == "\(file)" {
       self.line = line
     }
-=======
-    }
-    if "\(self.file)" == "\(file)" {
-      self.line = line
-    }
->>>>>>> 92989467
     // NB: Give concurrency runtime more time to kick off effects so users don't need to manually
     //     instrument their effects.
     await Task.megaYield(count: 20)
@@ -778,11 +710,7 @@
   }
 }
 
-<<<<<<< HEAD
-extension TestStore where ScopedState: Equatable, Reducer.Action: Equatable {
-=======
 extension TestStore where ScopedState: Equatable, Action: Equatable {
->>>>>>> 92989467
   /// Asserts an action was received from an effect and asserts when state changes.
   ///
   /// - Parameters:
@@ -796,11 +724,7 @@
   @available(tvOS, deprecated: 9999.0, message: "Call the async-friendly 'receive' instead.")
   @available(watchOS, deprecated: 9999.0, message: "Call the async-friendly 'receive' instead.")
   public func receive(
-<<<<<<< HEAD
-    _ expectedAction: Reducer.Action,
-=======
     _ expectedAction: Action,
->>>>>>> 92989467
     _ updateExpectingResult: ((inout ScopedState) throws -> Void)? = nil,
     file: StaticString = #file,
     line: UInt = #line
@@ -822,21 +746,12 @@
           ?? """
           Expected:
           \(String(describing: expectedAction).indent(by: 2))
-<<<<<<< HEAD
 
           Received:
           \(String(describing: receivedAction).indent(by: 2))
           """
       }
 
-=======
-
-          Received:
-          \(String(describing: receivedAction).indent(by: 2))
-          """
-      }
-
->>>>>>> 92989467
       XCTFail(
         """
         Received unexpected action: …
@@ -879,11 +794,7 @@
     @available(iOS 16, macOS 13, tvOS 16, watchOS 9, *)
     @MainActor
     public func receive(
-<<<<<<< HEAD
-      _ expectedAction: Reducer.Action,
-=======
       _ expectedAction: Action,
->>>>>>> 92989467
       timeout duration: Duration,
       _ updateExpectingResult: ((inout ScopedState) throws -> Void)? = nil,
       file: StaticString = #file,
@@ -910,11 +821,7 @@
   ///     expected.
   @MainActor
   public func receive(
-<<<<<<< HEAD
-    _ expectedAction: Reducer.Action,
-=======
     _ expectedAction: Action,
->>>>>>> 92989467
     timeout nanoseconds: UInt64? = nil,
     _ updateExpectingResult: ((inout ScopedState) throws -> Void)? = nil,
     file: StaticString = #file,
@@ -931,11 +838,7 @@
     await Task.megaYield()
     let start = DispatchTime.now().uptimeNanoseconds
     while !Task.isCancelled {
-<<<<<<< HEAD
-      await Task.detached(priority: .low) { await Task.yield() }.value
-=======
       await Task.detached(priority: .background) { await Task.yield() }.value
->>>>>>> 92989467
 
       guard self.reducer.receivedActions.isEmpty
       else { break }
@@ -1000,11 +903,7 @@
   public func scope<S, A>(
     state toScopedState: @escaping (ScopedState) -> S,
     action fromScopedAction: @escaping (A) -> ScopedAction
-<<<<<<< HEAD
-  ) -> TestStore<Reducer, S, A, Context> {
-=======
   ) -> TestStore<State, Action, S, A, Environment> {
->>>>>>> 92989467
     .init(
       _environment: self._environment,
       file: self.file,
@@ -1026,20 +925,12 @@
   ///   view store state transformations.
   public func scope<S>(
     state toScopedState: @escaping (ScopedState) -> S
-<<<<<<< HEAD
-  ) -> TestStore<Reducer, S, ScopedAction, Context> {
-=======
   ) -> TestStore<State, Action, S, ScopedAction, Environment> {
->>>>>>> 92989467
     self.scope(state: toScopedState, action: { $0 })
   }
 }
 
-<<<<<<< HEAD
-/// The type returned from ``TestStore/send(_:_:file:line:)-3pf4p`` that represents the lifecycle
-=======
 /// The type returned from ``TestStore/send(_:_:file:line:)-6s1gq`` that represents the lifecycle
->>>>>>> 92989467
 /// of the effect started from sending an action.
 ///
 /// You can use this value in tests to cancel the effect started from sending an action:
@@ -1072,14 +963,11 @@
   fileprivate let rawValue: Task<Void, Never>?
   fileprivate let timeout: UInt64
 
-<<<<<<< HEAD
-=======
   @_spi(Canary) public init(rawValue: Task<Void, Never>?, timeout: UInt64) {
     self.rawValue = rawValue
     self.timeout = timeout
   }
 
->>>>>>> 92989467
   /// Cancels the underlying task and waits for it to finish.
   public func cancel() async {
     self.rawValue?.cancel()
@@ -1160,13 +1048,8 @@
   }
 }
 
-<<<<<<< HEAD
-class TestReducer<Base: ReducerProtocol>: ReducerProtocol {
-  let base: Base
-=======
 class TestReducer<State, Action>: ReducerProtocol {
   let base: Reduce<State, Action>
->>>>>>> 92989467
   var dependencies = { () -> DependencyValues in
     var dependencies = DependencyValues()
     dependencies.context = .test
@@ -1174,37 +1057,21 @@
   }()
   let effectDidSubscribe = AsyncStream<Void>.streamWithContinuation()
   var inFlightEffects: Set<LongLivingEffect> = []
-<<<<<<< HEAD
-  var receivedActions: [(action: Base.Action, state: Base.State)] = []
-  var state: Base.State
-
-  init(
-    _ base: Base,
-    initialState: Base.State
-=======
   var receivedActions: [(action: Action, state: State)] = []
   var state: State
 
   init(
     _ base: Reduce<State, Action>,
     initialState: State
->>>>>>> 92989467
   ) {
     self.base = base
     self.state = initialState
   }
 
-<<<<<<< HEAD
-  func reduce(into state: inout Base.State, action: Action) -> Effect<Action, Never> {
-    let reducer = self.base.dependency(\.self, self.dependencies)
-
-    let effects: Effect<Base.Action, Never>
-=======
   func reduce(into state: inout State, action: TestAction) -> Effect<TestAction, Never> {
     let reducer = self.base.dependency(\.self, self.dependencies)
 
     let effects: Effect<Action, Never>
->>>>>>> 92989467
     switch action.origin {
     case let .send(action):
       effects = reducer.reduce(into: &state, action: action)
@@ -1254,37 +1121,22 @@
     }
   }
 
-<<<<<<< HEAD
-  struct Action {
-=======
   struct TestAction {
->>>>>>> 92989467
     let origin: Origin
     let file: StaticString
     let line: UInt
 
     enum Origin {
-<<<<<<< HEAD
-      case send(Base.Action)
-      case receive(Base.Action)
-=======
       case send(Action)
       case receive(Action)
->>>>>>> 92989467
     }
   }
 }
 
 extension Task where Success == Never, Failure == Never {
-<<<<<<< HEAD
-  static func megaYield(count: Int = 10) async {
-    for _ in 1...count {
-      await Task<Void, Never>.detached(priority: .low) { await Task.yield() }.value
-=======
   @_spi(Internals) public static func megaYield(count: Int = 10) async {
     for _ in 1...count {
       await Task<Void, Never>.detached(priority: .background) { await Task.yield() }.value
->>>>>>> 92989467
     }
   }
 }
