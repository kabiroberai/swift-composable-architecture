#if DEBUG
  import Combine
  import CustomDump
  import Foundation
  import XCTestDynamicOverlay

  /// A testable runtime for a reducer.
  ///
  /// This object aids in writing expressive and exhaustive tests for features built in the
  /// Composable Architecture. It allows you to send a sequence of actions to the store, and each
  /// step of the way you must assert exactly how state changed, and how effect emissions were fed
  /// back into the system.
  ///
  /// There are multiple ways the test store forces you to exhaustively assert on how your feature
  /// behaves:
  ///
  ///   * After each action is sent you must describe precisely how the state changed from before
  ///     the action was sent to after it was sent.
  ///
  ///     If even the smallest piece of data differs the test will fail. This guarantees that you
  ///     are proving you know precisely how the state of the system changes.
  ///
  ///   * Sending an action can sometimes cause an effect to be executed, and if that effect emits
  ///     an action that is fed back into the system, you **must** explicitly assert that you expect
  ///     to receive that action from the effect, _and_ you must assert how state changed as a
  ///     result.
  ///
  ///     If you try to send another action before you have handled all effect emissions the
  ///     assertion will fail. This guarantees that you do not accidentally forget about an effect
  ///     emission, and that the sequence of steps you are describing will mimic how the application
  ///     behaves in reality.
  ///
  ///   * All effects must complete by the time the assertion has finished running the steps you
  ///     specify.
  ///
  ///     If at the end of the assertion there is still an in-flight effect running, the assertion
  ///     will fail. This helps exhaustively prove that you know what effects are in flight and
  ///     forces you to prove that effects will not cause any future changes to your state.
  ///
  /// For example, given a simple counter reducer:
  ///
  /// ```swift
  /// struct CounterState {
  ///   var count = 0
  /// }
  /// enum CounterAction: Equatable {
  ///   case decrementButtonTapped
  ///   case incrementButtonTapped
  /// }
  ///
  /// let counterReducer = Reducer<CounterState, CounterAction, Void> { state, action, _ in
  ///   switch action {
  ///   case .decrementButtonTapped:
  ///     state.count -= 1
  ///     return .none
  ///
  ///   case .incrementButtonTapped:
  ///     state.count += 1
  ///     return .none
  ///   }
  /// }
  /// ```
  ///
  /// One can assert against its behavior over time:
  ///
  /// ```swift
  /// @MainActor
  /// class CounterTests: XCTestCase {
<<<<<<< HEAD
  ///   func testCounter() async {
  ///     let store = TestStore(
  ///       initialState: CounterState(count: 0),    // Given a counter state of 0
  ///       reducer: counterReducer,
  ///       environment: ()
  ///     )
  ///     await store.send(.incrementButtonTapped) { // When the increment button is tapped
  ///       $0.count = 1                             // Then the count should be 1
=======
  ///   @MainActor
  ///   func testCounter() async {
  ///     let store = TestStore(
  ///       initialState: CounterState(count: 0),     // Given a counter state of 0
  ///       reducer: counterReducer,
  ///       environment: ()
  ///     )
  ///     await store.send(.incrementButtonTapped) {  // When the increment button is tapped
  ///       $0.count = 1                              // Then the count should be 1
>>>>>>> 60de2012
  ///     }
  ///   }
  /// }
  /// ```
  ///
  /// Note that in the trailing closure of `.send(.incrementButtonTapped)` we are given a single
  /// mutable value of the state before the action was sent, and it is our job to mutate the value
  /// to match the state after the action was sent. In this case the `count` field changes to `1`.
  ///
  /// For a more complex example, consider the following bare-bones search feature that uses the
  /// ``Effect/debounce(id:for:scheduler:options:)-76yye`` operator to wait for the user to stop
  /// typing before making a network request:
  ///
  /// ```swift
  /// struct SearchState: Equatable {
  ///   var query = ""
  ///   var results: [String] = []
  /// }
  ///
  /// enum SearchAction: Equatable {
  ///   case queryChanged(String)
  ///   case response([String])
  /// }
  ///
  /// struct SearchEnvironment {
  ///   var mainQueue: AnySchedulerOf<DispatchQueue>
  ///   var request: (String) async throws -> [String]
  /// }
  ///
  /// let searchReducer = Reducer<SearchState, SearchAction, SearchEnvironment> {
  ///   state, action, environment in
  ///     switch action {
  ///     case let .queryChanged(query):
  ///       enum SearchID {}
  ///
  ///       state.query = query
  ///       return .run { send in
  ///         guard let results = try? await environment.request(query) else { return }
  ///         send(.response(results))
  ///       }
  ///       .debounce(id: SearchID.self, for: 0.5, scheduler: environment.mainQueue)
  ///
  ///     case let .response(results):
  ///       state.results = results
  ///       return .none
  ///     }
  /// }
  /// ```
  ///
  /// It can be fully tested by controlling the environment's scheduler and effect:
  ///
  /// ```swift
  /// // Create a test dispatch scheduler to control the timing of effects
  /// let mainQueue = DispatchQueue.test
  ///
  /// let store = TestStore(
  ///   initialState: SearchState(),
  ///   reducer: searchReducer,
  ///   environment: SearchEnvironment(
  ///     // Wrap the test scheduler in a type-erased scheduler
  ///     mainQueue: mainQueue.eraseToAnyScheduler(),
  ///     // Simulate a search response with one item
  ///     request: { ["Composable Architecture"] }
  ///   )
  /// )
  ///
  /// // Change the query
  /// await store.send(.searchFieldChanged("c") {
  ///   // Assert that state updates accordingly
  ///   $0.query = "c"
  /// }
  ///
  /// // Advance the queue by a period shorter than the debounce
  /// await mainQueue.advance(by: 0.25)
  ///
  /// // Change the query again
  /// await store.send(.searchFieldChanged("co") {
  ///   $0.query = "co"
  /// }
  ///
  /// // Advance the queue by a period shorter than the debounce
  /// await mainQueue.advance(by: 0.25)
  /// // Advance the scheduler to the debounce
  /// await scheduler.advance(by: 0.25)
  ///
  /// // Assert that the expected response is received
  /// await store.receive(.response(["Composable Architecture"])) {
  ///   // Assert that state updates accordingly
  ///   $0.results = ["Composable Architecture"]
  /// }
  /// ```
  ///
  /// This test is proving that the debounced network requests are correctly canceled when we do not
  /// wait longer than the 0.5 seconds, because if it wasn't and it delivered an action when we did
  /// not expect it would cause a test failure.
  ///
  public final class TestStore<State, LocalState, Action, LocalAction, Environment> {
    /// The current environment.
    ///
    /// The environment can be modified throughout a test store's lifecycle in order to influence
    /// how it produces effects.
    public var environment: Environment

    /// The current state.
    ///
    /// When read from a trailing closure assertion in ``send(_:_:file:line:)-7vwv9`` or
    /// ``receive(_:timeout:_:file:line:)-3iwdm``, it will equal the `inout` state passed to the
    /// closure.
    public private(set) var state: State

    /// The timeout to await for in-flight effects.
    public var timeout: UInt64

    private let file: StaticString
    private let fromLocalAction: (LocalAction) -> Action
    private var line: UInt
    private var inFlightEffects: Set<LongLivingEffect> = []
    var receivedActions: [(action: Action, state: State)] = []
    private let reducer: Reducer<State, Action, Environment>
    private var store: Store<State, TestAction>!
    private let toLocalState: (State) -> LocalState

    private init(
      environment: Environment,
      file: StaticString,
      fromLocalAction: @escaping (LocalAction) -> Action,
      initialState: State,
      line: UInt,
      reducer: Reducer<State, Action, Environment>,
      toLocalState: @escaping (State) -> LocalState
    ) {
      self.environment = environment
      self.file = file
      self.fromLocalAction = fromLocalAction
      self.line = line
      self.reducer = reducer
      self.state = initialState
      self.toLocalState = toLocalState
      self.timeout = 100 * NSEC_PER_MSEC

      self.store = Store(
        initialState: initialState,
        reducer: Reducer<State, TestAction, Void> { [unowned self] state, action, _ in
          let effects: Effect<Action, Never>
          switch action.origin {
          case let .send(localAction):
            effects = self.reducer.run(&state, self.fromLocalAction(localAction), self.environment)
            self.state = state

          case let .receive(action):
            effects = self.reducer.run(&state, action, self.environment)
            self.receivedActions.append((action, state))
          }

          let effect = LongLivingEffect(file: action.file, line: action.line)
          return
            effects
            .handleEvents(
              receiveSubscription: { [weak self] _ in self?.inFlightEffects.insert(effect) },
              receiveCompletion: { [weak self] _ in self?.inFlightEffects.remove(effect) },
              receiveCancel: { [weak self] in self?.inFlightEffects.remove(effect) }
            )
            .eraseToEffect { .init(origin: .receive($0), file: action.file, line: action.line) }

        },
        environment: ()
      )
    }

    #if swift(>=5.7)
      /// Asserts all in-flight effects have finished.
      ///
      /// - Parameter duration: The amount of time to wait before asserting.
      @available(iOS 16, macOS 13, tvOS 16, watchOS 9, *)
      @MainActor
      public func finish(
        timeout duration: Duration? = nil,
        file: StaticString = #file,
        line: UInt = #line
      ) async {
        await self.finish(timeout: duration?.nanoseconds, file: file, line: line)
      }
    #endif

    /// Asserts all in-flight effects have finished.
    ///
    /// - Parameter nanoseconds: The amount of time to wait before asserting.
    @MainActor
    public func finish(
      timeout nanoseconds: UInt64? = nil,
      file: StaticString = #file,
      line: UInt = #line
    ) async {
      let nanoseconds = nanoseconds ?? self.timeout
      let start = DispatchTime.now().uptimeNanoseconds
      await Task.megaYield()
      while !self.inFlightEffects.isEmpty {
        guard start.distance(to: DispatchTime.now().uptimeNanoseconds) < nanoseconds
        else {
          let timeoutMessage =
            nanoseconds != self.self.timeout
            ? #"try increasing the duration of this assertion's "timeout""#
            : #"configure this assertion with an explicit "timeout""#
          let suggestion = """
            There are effects in-flight. If the effect that delivers this action uses a \
            scheduler (via "receive(on:)", "delay", "debounce", etc.), make sure that you wait \
            enough time for the scheduler to perform the effect. If you are using a test \
            scheduler, advance the scheduler so that the effects may complete, or consider using \
            an immediate scheduler to immediately perform the effect instead.

            If you are not yet using a scheduler, or can not use a scheduler, \(timeoutMessage).
            """

          XCTFail(
            """
            Expected effects to finish, but there are still effects in-flight\
            \(nanoseconds > 0 ? " after \(Double(nanoseconds)/Double(NSEC_PER_SEC)) seconds" : "").

            \(suggestion)
            """,
            file: file,
            line: line
          )
          return
        }
        await Task.yield()
      }
    }

    deinit {
      self.completed()
    }

    func completed() {
      if !self.receivedActions.isEmpty {
        var actions = ""
        customDump(self.receivedActions.map(\.action), to: &actions)
        XCTFail(
          """
          The store received \(self.receivedActions.count) unexpected \
          action\(self.receivedActions.count == 1 ? "" : "s") after this one: …

          Unhandled actions: \(actions)
          """,
          file: self.file, line: self.line
        )
      }
      for effect in self.inFlightEffects {
        // TODO: Add remediation item for using TestStoreTask
        XCTFail(
          """
          An effect returned for this action is still running. It must complete before the end of \
          the test. …

          To fix, inspect any effects the reducer returns for this action and ensure that all of \
          them complete by the end of the test. There are a few reasons why an effect may not have \
          completed:

          • If using async/await in your effect, it may need a little bit of time to properly \
          finish. To fix you can capture the task returned from sending an action and await its \
          completion by invoking the "finish" method at then end of your test.

          • If an effect uses a scheduler (via "receive(on:)", "delay", "debounce", etc.), make \
          sure that you wait enough time for the scheduler to perform the effect. If you are using \
          a test scheduler, advance the scheduler so that the effects may complete, or consider \
          using an immediate scheduler to immediately perform the effect instead.

          • If you are returning a long-living effect (timers, notifications, subjects, etc.), \
          then make sure those effects are torn down by marking the effect ".cancellable" and \
          returning a corresponding cancellation effect ("Effect.cancel") from another action, or, \
          if your effect is driven by a Combine subject, send it a completion.
          """,
          file: effect.file,
          line: effect.line
        )
      }
    }

    private struct LongLivingEffect: Hashable {
      let id = UUID()
      let file: StaticString
      let line: UInt

      static func == (lhs: Self, rhs: Self) -> Bool {
        lhs.id == rhs.id
      }

      func hash(into hasher: inout Hasher) {
        self.id.hash(into: &hasher)
      }
    }

    private struct TestAction: CustomDebugStringConvertible {
      let origin: Origin
      let file: StaticString
      let line: UInt

      enum Origin {
        case send(LocalAction)
        case receive(Action)
      }

      var debugDescription: String {
        switch self.origin {
        case let .send(action):
          return debugCaseOutput(action)

        case let .receive(action):
          return debugCaseOutput(action)
        }
      }
    }
  }

  extension TestStore where State == LocalState, Action == LocalAction {
    /// Initializes a test store from an initial state, a reducer, and an initial environment.
    ///
    /// - Parameters:
    ///   - initialState: The state to start the test from.
    ///   - reducer: A reducer.
    ///   - environment: The environment to start the test from.
    public convenience init(
      initialState: State,
      reducer: Reducer<State, Action, Environment>,
      environment: Environment,
      file: StaticString = #file,
      line: UInt = #line
    ) {
      self.init(
        environment: environment,
        file: file,
        fromLocalAction: { $0 },
        initialState: initialState,
        line: line,
        reducer: reducer,
        toLocalState: { $0 }
      )
    }
  }

  extension TestStore where LocalState: Equatable {
    /// Sends an action to the store and asserts when state changes.
    ///
    /// This method suspends briefly in order to allow any effects to start. For example, if you
    /// track some analytics in a ``Effect/fireAndForget(priority:_:)`` when an action is sent,
    /// you can assert on that behavior immediately after awaiting `store.send`:
    ///
    /// ```swift
    /// @MainActor
    /// func testAnalytics() async {
    ///   let events = SendableState<[String]>([])
    ///   let analytics = AnalyticsClient(
    ///     track: { event in
    ///       await events.modify { $0.append(event) }
    ///     }
    ///   )
    ///
    ///   let store = TestStore(
    ///     initialState: State(),
    ///     reducer: reducer,
    ///     environment: Environment(analytics: analytics)
    ///   )
    ///
    ///   await store.send(.buttonTapped)
    ///
    ///   let trackedEvents = await events.value
    ///   XCTAssertEqual(trackedEvents, ["Button Tapped"])
    /// }
    /// ```
    ///
    /// This method also returns a ``TestStoreTask``, which represents the lifecycle of the effect
    /// started from sending an action. You can use this value to force the cancellation of the
    /// effect, which is helpful for effects that are tied to a view's lifecycle and not torn down
    /// when an action is sent, such as actions sent in SwiftUI's `task` view modifier.
    ///
    /// For example, if your feature kicks off a long-living effect when the view appears by using
    /// SwiftUI's `task` view modifier, then you can write a test for such a feature by explicitly
    /// canceling the effect's task after you make all assertions:
    ///
    /// ```swift
    /// let store = TestStore(...)
    ///
    /// // emulate the view appearing
    /// let task = await store.send(.task)
    ///
    /// // assertions
    ///
    /// // emulate the view disappearing
    /// await task.cancel()
    /// ```
    ///
    /// - Parameters:
    ///   - action: An action.
    ///   - updateExpectingResult: A closure that asserts state changed by sending the action to the
    ///     store. The mutable state sent to this closure must be modified to match the state of the
    ///     store after processing the given action. Do not provide a closure if no change is
    ///     expected.
    /// - Returns: A ``TestStoreTask`` that represents the lifecycle of the effect executed when
    ///   sending the action.
    @MainActor
    @discardableResult
    public func send(
      _ action: LocalAction,
      _ updateExpectingResult: ((inout LocalState) throws -> Void)? = nil,
      file: StaticString = #file,
      line: UInt = #line
    ) async -> TestStoreTask {
      if !self.receivedActions.isEmpty {
        var actions = ""
        customDump(self.receivedActions.map(\.action), to: &actions)
        XCTFail(
          """
          Must handle \(self.receivedActions.count) received \
          action\(self.receivedActions.count == 1 ? "" : "s") before sending an action: …

          Unhandled actions: \(actions)
          """,
          file: file, line: line
        )
      }
      var expectedState = self.toLocalState(self.state)
      let previousState = self.state
      let task = self.store.send(.init(origin: .send(action), file: file, line: line))
      await Task.megaYield()
      do {
        let currentState = self.state
        self.state = previousState
        defer { self.state = currentState }

        try self.expectedStateShouldMatch(
          expected: &expectedState,
          actual: self.toLocalState(currentState),
          modify: updateExpectingResult,
          file: file,
          line: line
        )
      } catch {
        XCTFail("Threw error: \(error)", file: file, line: line)
      }
      if "\(self.file)" == "\(file)" {
        self.line = line
      }
      await Task.megaYield()
      return .init(rawValue: task, timeout: self.timeout)
    }

    /// Sends an action to the store and asserts when state changes.
    ///
    /// This method returns a ``TestStoreTask``, which represents the lifecycle of the effect
    /// started from sending an action. You can use this value to force the cancellation of the
    /// effect, which is helpful for effects that are tied to a view's lifecycle and not torn
    /// down when an action is sent, such as actions sent in SwiftUI's `task` view modifier.
    ///
    /// For example, if your feature kicks off a long-living effect when the view appears by using
    /// SwiftUI's `task` view modifier, then you can write a test for such a feature by explicitly
    /// canceling the effect's task after you make all assertions:
    ///
    /// ```swift
    /// let store = TestStore(...)
    ///
    /// // emulate the view appearing
    /// let task = await store.send(.task)
    ///
    /// // assertions
    ///
    /// // emulate the view disappearing
    /// await task.cancel()
    /// ```
    ///
    /// - Parameters:
    ///   - action: An action.
    ///   - updateExpectingResult: A closure that asserts state changed by sending the action to the
    ///     store. The mutable state sent to this closure must be modified to match the state of the
    ///     store after processing the given action. Do not provide a closure if no change is
    ///     expected.
    /// - Returns: A ``TestStoreTask`` that represents the lifecycle of the effect executed when
    ///   sending the action.
    @available(iOS, deprecated: 9999.0, message: "Call the async-friendly 'send' instead.")
    @available(macOS, deprecated: 9999.0, message: "Call the async-friendly 'send' instead.")
    @available(tvOS, deprecated: 9999.0, message: "Call the async-friendly 'send' instead.")
    @available(watchOS, deprecated: 9999.0, message: "Call the async-friendly 'send' instead.")
    @discardableResult
    public func send(
      _ action: LocalAction,
      _ updateExpectingResult: ((inout LocalState) throws -> Void)? = nil,
      file: StaticString = #file,
      line: UInt = #line
    ) -> TestStoreTask {
      if !self.receivedActions.isEmpty {
        var actions = ""
        customDump(self.receivedActions.map(\.action), to: &actions)
        XCTFail(
          """
          Must handle \(self.receivedActions.count) received \
          action\(self.receivedActions.count == 1 ? "" : "s") before sending an action: …

          Unhandled actions: \(actions)
          """,
          file: file, line: line
        )
      }
      var expectedState = self.toLocalState(self.state)
      let previousState = self.state
      let task = self.store.send(.init(origin: .send(action), file: file, line: line))
      do {
        let currentState = self.state
        self.state = previousState
        defer { self.state = currentState }

        try self.expectedStateShouldMatch(
          expected: &expectedState,
          actual: self.toLocalState(currentState),
          modify: updateExpectingResult,
          file: file,
          line: line
        )
      } catch {
        XCTFail("Threw error: \(error)", file: file, line: line)
      }
      if "\(self.file)" == "\(file)" {
        self.line = line
      }

      return .init(rawValue: task, timeout: self.timeout)
    }

    /// Sends an action to the store and asserts when state changes.
    ///
    /// This method returns a ``TestStoreTask``, which represents the lifecycle of the effect
    /// started from sending an action. You can use this value to force the cancellation of the
    /// effect, which is helpful for effects that are tied to a view's lifecycle and not torn
    /// down when an action is sent, such as actions sent in SwiftUI's `task` view modifier.
    ///
    /// For example, if your feature kicks off a long-living effect when the view appears by using
    /// SwiftUI's `task` view modifier, then you can write a test for such a feature by explicitly
    /// canceling the effect's task after you make all assertions:
    ///
    /// ```swift
    /// let store = TestStore(...)
    ///
    /// // emulate the view appearing
    /// let task = await store.send(.task)
    ///
    /// // assertions
    ///
    /// // emulate the view disappearing
    /// await task.cancel()
    /// ```
    ///
    /// - Parameters:
    ///   - action: An action.
    ///   - updateExpectingResult: A closure that asserts state changed by sending the action to the
    ///     store. The mutable state sent to this closure must be modified to match the state of the
    ///     store after processing the given action. Do not provide a closure if no change is
    ///     expected.
    /// - Returns: A ``TestStoreTask`` that represents the lifecycle of the effect executed when
    ///   sending the action.
    @discardableResult
    @MainActor
    public func send(
      _ action: LocalAction,
      _ updateExpectingResult: ((inout LocalState) throws -> Void)? = nil,
      file: StaticString = #file,
      line: UInt = #line
    ) async -> TestStoreTask {
      let task = { self.send(action, updateExpectingResult, file: file, line: line) }()
      await Task.megaYield()
      return task
    }

    private func expectedStateShouldMatch(
      expected: inout LocalState,
      actual: LocalState,
      modify: ((inout LocalState) throws -> Void)? = nil,
      file: StaticString,
      line: UInt
    ) throws {
      let current = expected
      if let modify = modify {
        try modify(&expected)
      }

      if expected != actual {
        let difference =
          diff(expected, actual, format: .proportional)
          .map { "\($0.indent(by: 4))\n\n(Expected: −, Actual: +)" }
          ?? """
          Expected:
          \(String(describing: expected).indent(by: 2))

          Actual:
          \(String(describing: actual).indent(by: 2))
          """

        let messageHeading =
          modify != nil
          ? "A state change does not match expectation"
          : "State was not expected to change, but a change occurred"
        XCTFail(
          """
          \(messageHeading): …

          \(difference)
          """,
          file: file,
          line: line
        )
      } else if expected == current && modify != nil {
        XCTFail(
          """
          Expected state to change, but no change occurred.

          The trailing closure made no observable modifications to state. If no change to state is \
          expected, omit the trailing closure.
          """,
          file: file, line: line
        )
      }
    }
  }

  extension TestStore where LocalState: Equatable, Action: Equatable {
    /// Asserts an action was received from an effect and asserts when state changes.
    ///
    /// - Parameters:
    ///   - expectedAction: An action expected from an effect.
    ///   - updateExpectingResult: A closure that asserts state changed by sending the action to the
    ///     store. The mutable state sent to this closure must be modified to match the state of the
    ///     store after processing the given action. Do not provide a closure if no change is
    ///     expected.
    @available(iOS, deprecated: 9999.0, message: "Call the async-friendly 'receive' instead.")
    @available(macOS, deprecated: 9999.0, message: "Call the async-friendly 'receive' instead.")
    @available(tvOS, deprecated: 9999.0, message: "Call the async-friendly 'receive' instead.")
    @available(watchOS, deprecated: 9999.0, message: "Call the async-friendly 'receive' instead.")
    public func receive(
      _ expectedAction: Action,
      _ updateExpectingResult: ((inout LocalState) throws -> Void)? = nil,
      file: StaticString = #file,
      line: UInt = #line
    ) {
      guard !self.receivedActions.isEmpty else {
        XCTFail(
          """
          Expected to receive an action, but received none.
          """,
          file: file, line: line
        )
        return
      }
      let (receivedAction, state) = self.receivedActions.removeFirst()
      if expectedAction != receivedAction {
        let difference = TaskResultDebugging.$emitRuntimeWarnings.withValue(false) {
          diff(expectedAction, receivedAction, format: .proportional)
            .map { "\($0.indent(by: 4))\n\n(Expected: −, Received: +)" }
            ?? """
            Expected:
            \(String(describing: expectedAction).indent(by: 2))

            Received:
            \(String(describing: receivedAction).indent(by: 2))
            """
        }

        XCTFail(
          """
          Received unexpected action: …

          \(difference)
          """,
          file: file, line: line
        )
      }
      var expectedState = self.toLocalState(self.state)
      do {
        try expectedStateShouldMatch(
          expected: &expectedState,
          actual: self.toLocalState(state),
          modify: updateExpectingResult,
          file: file,
          line: line
        )
      } catch {
        XCTFail("Threw error: \(error)", file: file, line: line)
      }
      self.state = state
      if "\(self.file)" == "\(file)" {
        self.line = line
      }
    }

    #if swift(>=5.7)
      /// Asserts an action was received from an effect and asserts when state changes.
      ///
      /// - Parameters:
      ///   - expectedAction: An action expected from an effect.
      ///   - duration: The amount of time to wait for the expected action.
      ///   - updateExpectingResult: A closure that asserts state changed by sending the action to
      ///     the store. The mutable state sent to this closure must be modified to match the state
      ///     of the store after processing the given action. Do not provide a closure if no change
      ///     is expected.
      @available(iOS 16, macOS 13, tvOS 16, watchOS 9, *)
      @MainActor
      public func receive(
        _ expectedAction: Action,
        timeout duration: Duration? = nil,
        _ updateExpectingResult: ((inout LocalState) throws -> Void)? = nil,
        file: StaticString = #file,
        line: UInt = #line
      ) async {
        await self.receive(
          expectedAction,
          timeout: duration?.nanoseconds,
          updateExpectingResult,
          file: file,
          line: line
        )
      }
    #endif

    /// Asserts an action was received from an effect and asserts when state changes.
    ///
    /// - Parameters:
    ///   - expectedAction: An action expected from an effect.
    ///   - nanoseconds: The amount of time to wait for the expected action.
    ///   - updateExpectingResult: A closure that asserts state changed by sending the action to the
    ///     store. The mutable state sent to this closure must be modified to match the state of the
    ///     store after processing the given action. Do not provide a closure if no change is
    ///     expected.
    @MainActor
    public func receive(
      _ expectedAction: Action,
      timeout nanoseconds: UInt64? = nil,
      _ updateExpectingResult: ((inout LocalState) throws -> Void)? = nil,
      file: StaticString = #file,
      line: UInt = #line
    ) async {
      let nanoseconds = nanoseconds ?? self.timeout

      guard !self.inFlightEffects.isEmpty
      else {
        { self.receive(expectedAction, updateExpectingResult, file: file, line: line) }()
        return
      }

      await Task.megaYield()
      let start = DispatchTime.now().uptimeNanoseconds
      while !Task.isCancelled {
        await Task.detached(priority: .low) { await Task.yield() }.value

        guard self.receivedActions.isEmpty
        else { break }

        guard start.distance(to: DispatchTime.now().uptimeNanoseconds) < nanoseconds
        else {
          let suggestion: String
          if self.inFlightEffects.isEmpty {
            suggestion = """
              There are no in-flight effects that could deliver this action. Could the effect you \
              expected to deliver this action have been cancelled?
              """
          } else {
            let timeoutMessage =
              nanoseconds != self.timeout
              ? #"try increasing the duration of this assertion's "timeout""#
              : #"configure this assertion with an explicit "timeout""#
            suggestion = """
              There are effects in-flight. If the effect that delivers this action uses a \
              scheduler (via "receive(on:)", "delay", "debounce", etc.), make sure that you wait \
              enough time for the scheduler to perform the effect. If you are using a test \
              scheduler, advance the scheduler so that the effects may complete, or consider using \
              an immediate scheduler to immediately perform the effect instead.

              If you are not yet using a scheduler, or can not use a scheduler, \(timeoutMessage).
              """
          }
          XCTFail(
            """
            Expected to receive an action, but received none\
            \(nanoseconds > 0 ? " after \(Double(nanoseconds)/Double(NSEC_PER_SEC)) seconds" : "").

            \(suggestion)
            """,
            file: file,
            line: line
          )
          return
        }
      }

      guard !Task.isCancelled
      else { return }

      { self.receive(expectedAction, updateExpectingResult, file: file, line: line) }()
      await Task.megaYield()
    }
  }

  extension TestStore {
    /// Scopes a store to assert against more local state and actions.
    ///
    /// Useful for testing view store-specific state and actions.
    ///
    /// - Parameters:
    ///   - toLocalState: A function that transforms the reducer's state into more local state. This
    ///     state will be asserted against as it is mutated by the reducer. Useful for testing view
    ///     store state transformations.
    ///   - fromLocalAction: A function that wraps a more local action in the reducer's action.
    ///     Local actions can be "sent" to the store, while any reducer action may be received.
    ///     Useful for testing view store action transformations.
    public func scope<S, A>(
      state toLocalState: @escaping (LocalState) -> S,
      action fromLocalAction: @escaping (A) -> LocalAction
    ) -> TestStore<State, S, Action, A, Environment> {
      .init(
        environment: self.environment,
        file: self.file,
        fromLocalAction: { self.fromLocalAction(fromLocalAction($0)) },
        initialState: self.store.state.value,
        line: self.line,
        reducer: self.reducer,
        toLocalState: { toLocalState(self.toLocalState($0)) }
      )
    }

    /// Scopes a store to assert against more local state.
    ///
    /// Useful for testing view store-specific state.
    ///
    /// - Parameter toLocalState: A function that transforms the reducer's state into more local
    ///   state. This state will be asserted against as it is mutated by the reducer. Useful for
    ///   testing view store state transformations.
    public func scope<S>(
      state toLocalState: @escaping (LocalState) -> S
    ) -> TestStore<State, S, Action, LocalAction, Environment> {
      self.scope(state: toLocalState, action: { $0 })
    }
  }

  /// The type returned from ``TestStore/send(_:_:file:line:)-7vwv9`` that represents the lifecycle
  /// of the effect started from sending an action.
  ///
  /// For example you can use this value in tests to cancel the effect started from sending an
  /// action:
  ///
  /// ```swift
  /// // Simulate the "task" view modifier invoking some async work
  /// let task = store.send(.task)
  ///
  /// // Simulate the view cancelling this work on dismissal
  /// await task.cancel()
  /// ```
  ///
  /// You can also explicitly wait for an effect to finish:
  ///
  /// ```swift
  /// store.send(.timerToggleButtonTapped)
  ///
  /// await mainQueue.advance(by: .seconds(1))
  /// await store.receive(.timerTick) { $0.elapsed = 1 }
  ///
  /// // Wait for cleanup effects to finish before completing the test
  /// await store.send(.timerToggleButtonTapped).finish()
  /// ```
  ///
  /// See ``TestStore/finish(timeout:file:line:)-7pmv3`` for the ability to await all in-flight
  /// effects.
  ///
  /// See ``ViewStoreTask`` for the analog provided to ``ViewStore``.
  public struct TestStoreTask: Sendable {
    /// The underlying task.
    public let rawValue: Task<Void, Never>

    fileprivate let timeout: UInt64

    /// Cancels the underlying task and waits for it to finish.
    public func cancel() async {
      self.rawValue.cancel()
      await self.rawValue.cancellableValue
    }

    #if swift(>=5.7)
      @available(iOS 16, macOS 13, tvOS 16, watchOS 9, *)
      /// Asserts the underlying task finished.
      ///
      /// - Parameter duration: The amount of time to wait before asserting.
      public func finish(
        timeout duration: Duration? = nil,
        file: StaticString = #file,
        line: UInt = #line
      ) async {
        await self.finish(timeout: duration?.nanoseconds, file: file, line: line)
      }
    #endif

    /// Asserts the underlying task finished.
    ///
    /// - Parameter nanoseconds: The amount of time to wait before asserting.
    public func finish(
      timeout nanoseconds: UInt64? = nil,
      file: StaticString = #file,
      line: UInt = #line
    ) async {
      let nanoseconds = nanoseconds ?? self.timeout
      await Task.megaYield()
      do {
        try await withThrowingTaskGroup(of: Void.self) { group in
          group.addTask { await self.rawValue.cancellableValue }
          group.addTask {
            try await Task.sleep(nanoseconds: nanoseconds)
            throw CancellationError()
          }
          try await group.next()
          group.cancelAll()
        }
      } catch {
        let timeoutMessage =
          nanoseconds != self.timeout
          ? #"try increasing the duration of this assertion's "timeout""#
          : #"configure this assertion with an explicit "timeout""#
        let suggestion = """
          If this task delivers its action with a scheduler (via "receive(on:)", "delay", \
          "debounce", etc.), make sure that you wait enough time for the scheduler to perform its \
          work. If you are using a test scheduler, advance the scheduler so that the effects may \
          complete, or consider using an immediate scheduler to immediately perform the effect \
          instead.

          If you are not yet using a scheduler, or can not use a scheduler, \(timeoutMessage).
          """

        XCTFail(
          """
          Expected task to finish, but it is still in-flight\
          \(nanoseconds > 0 ? " after \(Double(nanoseconds)/Double(NSEC_PER_SEC)) seconds" : "").

          \(suggestion)
          """,
          file: file,
          line: line
        )
      }
    }
  }

  extension Task where Success == Never, Failure == Never {
    static func megaYield(count: Int = 3) async {
      for _ in 1...count {
        await Task<Void, Never>.detached(priority: .low) { await Task.yield() }.value
      }
    }
  }

  #if swift(>=5.7)
    @available(iOS 16, macOS 13, tvOS 16, watchOS 9, *)
    extension Duration {
      fileprivate var nanoseconds: UInt64 {
        UInt64(self.components.seconds) * NSEC_PER_SEC
          + UInt64(self.components.attoseconds) / 1_000_000_000
      }
    }
  #endif
#endif<|MERGE_RESOLUTION|>--- conflicted
+++ resolved
@@ -66,17 +66,6 @@
   /// ```swift
   /// @MainActor
   /// class CounterTests: XCTestCase {
-<<<<<<< HEAD
-  ///   func testCounter() async {
-  ///     let store = TestStore(
-  ///       initialState: CounterState(count: 0),    // Given a counter state of 0
-  ///       reducer: counterReducer,
-  ///       environment: ()
-  ///     )
-  ///     await store.send(.incrementButtonTapped) { // When the increment button is tapped
-  ///       $0.count = 1                             // Then the count should be 1
-=======
-  ///   @MainActor
   ///   func testCounter() async {
   ///     let store = TestStore(
   ///       initialState: CounterState(count: 0),     // Given a counter state of 0
@@ -85,7 +74,6 @@
   ///     )
   ///     await store.send(.incrementButtonTapped) {  // When the increment button is tapped
   ///       $0.count = 1                              // Then the count should be 1
->>>>>>> 60de2012
   ///     }
   ///   }
   /// }
@@ -262,11 +250,11 @@
       @available(iOS 16, macOS 13, tvOS 16, watchOS 9, *)
       @MainActor
       public func finish(
-        timeout duration: Duration? = nil,
+        timeout duration: Duration,
         file: StaticString = #file,
         line: UInt = #line
       ) async {
-        await self.finish(timeout: duration?.nanoseconds, file: file, line: line)
+        await self.finish(timeout: duration.nanoseconds, file: file, line: line)
       }
     #endif
 
@@ -612,50 +600,6 @@
       return .init(rawValue: task, timeout: self.timeout)
     }
 
-    /// Sends an action to the store and asserts when state changes.
-    ///
-    /// This method returns a ``TestStoreTask``, which represents the lifecycle of the effect
-    /// started from sending an action. You can use this value to force the cancellation of the
-    /// effect, which is helpful for effects that are tied to a view's lifecycle and not torn
-    /// down when an action is sent, such as actions sent in SwiftUI's `task` view modifier.
-    ///
-    /// For example, if your feature kicks off a long-living effect when the view appears by using
-    /// SwiftUI's `task` view modifier, then you can write a test for such a feature by explicitly
-    /// canceling the effect's task after you make all assertions:
-    ///
-    /// ```swift
-    /// let store = TestStore(...)
-    ///
-    /// // emulate the view appearing
-    /// let task = await store.send(.task)
-    ///
-    /// // assertions
-    ///
-    /// // emulate the view disappearing
-    /// await task.cancel()
-    /// ```
-    ///
-    /// - Parameters:
-    ///   - action: An action.
-    ///   - updateExpectingResult: A closure that asserts state changed by sending the action to the
-    ///     store. The mutable state sent to this closure must be modified to match the state of the
-    ///     store after processing the given action. Do not provide a closure if no change is
-    ///     expected.
-    /// - Returns: A ``TestStoreTask`` that represents the lifecycle of the effect executed when
-    ///   sending the action.
-    @discardableResult
-    @MainActor
-    public func send(
-      _ action: LocalAction,
-      _ updateExpectingResult: ((inout LocalState) throws -> Void)? = nil,
-      file: StaticString = #file,
-      line: UInt = #line
-    ) async -> TestStoreTask {
-      let task = { self.send(action, updateExpectingResult, file: file, line: line) }()
-      await Task.megaYield()
-      return task
-    }
-
     private func expectedStateShouldMatch(
       expected: inout LocalState,
       actual: LocalState,
@@ -790,14 +734,14 @@
       @MainActor
       public func receive(
         _ expectedAction: Action,
-        timeout duration: Duration? = nil,
+        timeout duration: Duration,
         _ updateExpectingResult: ((inout LocalState) throws -> Void)? = nil,
         file: StaticString = #file,
         line: UInt = #line
       ) async {
         await self.receive(
           expectedAction,
-          timeout: duration?.nanoseconds,
+          timeout: duration.nanoseconds,
           updateExpectingResult,
           file: file,
           line: line
@@ -972,11 +916,11 @@
       ///
       /// - Parameter duration: The amount of time to wait before asserting.
       public func finish(
-        timeout duration: Duration? = nil,
+        timeout duration: Duration,
         file: StaticString = #file,
         line: UInt = #line
       ) async {
-        await self.finish(timeout: duration?.nanoseconds, file: file, line: line)
+        await self.finish(timeout: duration.nanoseconds, file: file, line: line)
       }
     #endif
 
