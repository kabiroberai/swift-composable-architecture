--- conflicted
+++ resolved
@@ -235,11 +235,8 @@
     /// ``finish(timeout:file:line:)-53gi5``.
     public var timeout: UInt64
 
-<<<<<<< HEAD
     private var _environment: Box<Context>
-=======
     private let effectDidSubscribe = AsyncStream<Void>.streamWithContinuation()
->>>>>>> 5b78fbcb
     private let file: StaticString
     private let fromScopedAction: (ScopedAction) -> Reducer.Action
     private var line: UInt
@@ -320,54 +317,6 @@
       self.store = store
       self.timeout = timeout
       self.toScopedState = toScopedState
-<<<<<<< HEAD
-=======
-      self.timeout = NSEC_PER_SEC
-
-      self.store = Store(
-        initialState: initialState,
-        reducer: Reducer<State, TestAction, Void> { [weak self] state, action, _ in
-          guard let self = self
-          else {
-            XCTFail(
-              """
-              An effect sent an action to the store after the store was deallocated.
-              """,
-              file: file,
-              line: line
-            )
-            return .none
-          }
-
-          let effects: Effect<Action, Never>
-          switch action.origin {
-          case let .send(scopedAction):
-            effects = self.reducer.run(
-              &state, self.fromScopedAction(scopedAction), self.environment)
-            self.state = state
-
-          case let .receive(action):
-            effects = self.reducer.run(&state, action, self.environment)
-            self.receivedActions.append((action, state))
-          }
-
-          let effect = LongLivingEffect(file: action.file, line: action.line)
-          return
-            effects
-            .handleEvents(
-              receiveSubscription: { [weak self] _ in
-                self?.inFlightEffects.insert(effect)
-                self?.effectDidSubscribe.continuation.yield()
-              },
-              receiveCompletion: { [weak self] _ in self?.inFlightEffects.remove(effect) },
-              receiveCancel: { [weak self] in self?.inFlightEffects.remove(effect) }
-            )
-            .eraseToEffect { .init(origin: .receive($0), file: action.file, line: action.line) }
-
-        },
-        environment: ()
-      )
->>>>>>> 5b78fbcb
     }
 
     // NB: Only needed until Xcode ships a macOS SDK that uses the 5.7 standard library.
@@ -570,16 +519,10 @@
         )
       }
       var expectedState = self.toScopedState(self.state)
-<<<<<<< HEAD
       let previousState = self.reducer.state
       let task = self.store
         .send(.init(origin: .send(self.fromScopedAction(action)), file: file, line: line))
-      await Task.megaYield()
-=======
-      let previousState = self.state
-      let task = self.store.send(.init(origin: .send(action), file: file, line: line))
       await self.effectDidSubscribe.stream.first(where: { _ in true })
->>>>>>> 5b78fbcb
       do {
         let currentState = self.state
         self.reducer.state = previousState
@@ -1104,7 +1047,10 @@
       return
         effects
         .handleEvents(
-          receiveSubscription: { [weak self] _ in self?.inFlightEffects.insert(effect) },
+          receiveSubscription: { [weak self] _ in
+            self?.inFlightEffects.insert(effect)
+            self?.effectDidSubscribe.continuation.yield()
+          },
           receiveCompletion: { [weak self] _ in self?.inFlightEffects.remove(effect) },
           receiveCancel: { [weak self] in self?.inFlightEffects.remove(effect) }
         )
