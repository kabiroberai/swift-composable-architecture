--- conflicted
+++ resolved
@@ -404,15 +404,9 @@
   /// If you want to suspend at the same time you send an action to the view store, use
   /// ``send(_:while:)``.
   ///
-<<<<<<< HEAD
-  /// - Parameter predicate: A predicate on `State` that determines for how long this method should
-  ///   suspend.
-  public func yield(while predicate: @escaping (State) -> Bool) async {
-=======
   /// - Parameter predicate: A predicate on `ViewState` that determines for how long this method
   ///                        should suspend.
   public func yield(while predicate: @escaping (ViewState) -> Bool) async {
->>>>>>> 92989467
     if #available(iOS 15, macOS 12, tvOS 15, watchOS 8, *) {
       _ = await self.publisher
         .values
@@ -589,10 +583,6 @@
 /// ```
 public typealias ViewStoreOf<R: ReducerProtocol> = ViewStore<R.State, R.Action>
 
-<<<<<<< HEAD
-extension ViewStore where State: Equatable {
-  public convenience init(_ store: Store<State, Action>) {
-=======
 extension ViewStore where ViewState: Equatable {
   public convenience init<State>(
     _ store: Store<State, ViewAction>,
@@ -669,7 +659,6 @@
       """
   )
   public convenience init(_ store: Store<ViewState, ViewAction>) {
->>>>>>> 92989467
     self.init(store, removeDuplicates: ==)
   }
 }
