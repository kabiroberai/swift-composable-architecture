import Combine
import SwiftUI

/// A ``ViewStore`` is an object that can observe state changes and send actions. They are most
/// commonly used in views, such as SwiftUI views, UIView or UIViewController, but they can be
/// used anywhere it makes sense to observe state and send actions.
///
/// In SwiftUI applications, a ``ViewStore`` is accessed most commonly using the ``WithViewStore``
/// view. It can be initialized with a store and a closure that is handed a view store and must
/// return a view to be rendered:
///
/// ```swift
/// var body: some View {
///   WithViewStore(self.store) { viewStore in
///     VStack {
///       Text("Current count: \(viewStore.count)")
///       Button("Increment") { viewStore.send(.incrementButtonTapped) }
///     }
///   }
/// }
/// ```
///
/// In UIKit applications a ``ViewStore`` can be created from a ``Store`` and then subscribed to for
/// state updates:
///
/// ```swift
/// let store: Store<State, Action>
/// let viewStore: ViewStore<State, Action>
///
/// init(store: Store<State, Action>) {
///   self.store = store
///   self.viewStore = ViewStore(store)
/// }
///
/// func viewDidLoad() {
///   super.viewDidLoad()
///
///   self.viewStore.publisher.count
///     .sink { [weak self] in self?.countLabel.text = $0 }
///     .store(in: &self.cancellables)
/// }
///
/// @objc func incrementButtonTapped() {
///   self.viewStore.send(.incrementButtonTapped)
/// }
/// ```
///
/// ### Thread safety
///
/// The ``ViewStore`` class is not thread-safe, and all interactions with it (and the store it was
/// derived from) must happen on the same thread. Further, for SwiftUI applications, all
/// interactions must happen on the _main_ thread. See the documentation of the ``Store`` class for
/// more information as to why this decision was made.
@dynamicMemberLookup
public final class ViewStore<State, Action>: ObservableObject {
  // N.B. `ViewStore` does not use a `@Published` property, so `objectWillChange`
  // won't be synthesized automatically. To work around issues on iOS 13 we explicitly declare it.
  public private(set) lazy var objectWillChange = ObservableObjectPublisher()

  private let _send: (Action) -> Task<Void, Never>
  fileprivate let _state: CurrentValueRelay<State>
  private var viewCancellable: AnyCancellable?

  /// Initializes a view store from a store.
  ///
  /// - Parameters:
  ///   - store: A store.
  ///   - isDuplicate: A function to determine when two `State` values are equal. When values are
  ///     equal, repeat view computations are removed.
  public init(
    _ store: Store<State, Action>,
    removeDuplicates isDuplicate: @escaping (State, State) -> Bool
  ) {
    self._send = { store.send($0) }
    self._state = CurrentValueRelay(store.state.value)

    self.viewCancellable = store.state
      .removeDuplicates(by: isDuplicate)
      .sink { [weak objectWillChange = self.objectWillChange, weak _state = self._state] in
        guard let objectWillChange = objectWillChange, let _state = _state else { return }
        objectWillChange.send()
        _state.value = $0
      }
  }

  internal init(_ viewStore: ViewStore<State, Action>) {
    self._send = viewStore._send
    self._state = viewStore._state
    self.objectWillChange = viewStore.objectWillChange
    self.viewCancellable = viewStore.viewCancellable
  }

  /// A publisher that emits when state changes.
  ///
  /// This publisher supports dynamic member lookup so that you can pluck out a specific field in
  /// the state:
  ///
  /// ```swift
  /// viewStore.publisher.alert
  ///   .sink { ... }
  /// ```
  ///
  /// When the emission happens the ``ViewStore``'s state has been updated, and so the following
  /// precondition will pass:
  ///
  /// ```swift
  /// viewStore.publisher
  ///   .sink { precondition($0 == viewStore.state) }
  /// ```
  ///
  /// This means you can either use the value passed to the closure or you can reach into
  /// `viewStore.state` directly.
  ///
  /// - Note: Due to a bug in Combine (or feature?), the order you `.sink` on a publisher has no
  ///   bearing on the order the `.sink` closures are called. This means the work performed inside
  ///   `viewStore.publisher.sink` closures should be completely independent of each other.
  ///   Later closures cannot assume that earlier ones have already run.
  public var publisher: StorePublisher<State> {
    StorePublisher(viewStore: self)
  }

  /// The current state.
  public var state: State {
    self._state.value
  }

  /// Returns the resulting value of a given key path.
  public subscript<LocalState>(dynamicMember keyPath: KeyPath<State, LocalState>) -> LocalState {
    self._state.value[keyPath: keyPath]
  }

  /// Sends an action to the store.
  ///
  /// ``ViewStore`` is not thread safe and you should only send actions to it from the main thread.
  /// If you are wanting to send actions on background threads due to the fact that the reducer
  /// is performing computationally expensive work, then a better way to handle this is to wrap
  /// that work in an ``Effect`` that is performed on a background thread so that the result can
  /// be fed back into the store.
  ///
  /// - Parameter action: An action.
  @discardableResult
  public func send(_ action: Action) -> ViewStoreTask {
    .init(rawValue: self._send(action))
  }

  /// Sends an action to the store with a given animation.
  ///
  /// See ``ViewStore/send(_:)-1dr17`` for more info.
  ///
  /// - Parameters:
  ///   - action: An action.
  ///   - animation: An animation.
  @discardableResult
  public func send(_ action: Action, animation: Animation?) -> ViewStoreTask {
    withAnimation(animation) {
      self.send(action)
    }
  }

  /// Derives a binding from the store that prevents direct writes to state and instead sends
  /// actions to the store.
  ///
  /// The method is useful for dealing with SwiftUI components that work with two-way `Binding`s
  /// since the ``Store`` does not allow directly writing its state; it only allows reading state
  /// and sending actions.
  ///
  /// For example, a text field binding can be created like this:
  ///
  /// ```swift
  /// struct State { var name = "" }
  /// enum Action { case nameChanged(String) }
  ///
  /// TextField(
  ///   "Enter name",
  ///   text: viewStore.binding(
  ///     get: { $0.name },
  ///     send: { Action.nameChanged($0) }
  ///   )
  /// )
  /// ```
  ///
  /// - Parameters:
  ///   - get: A function to get the state for the binding from the view
  ///     store's full state.
  ///   - localStateToViewAction: A function that transforms the binding's value
  ///     into an action that can be sent to the store.
  /// - Returns: A binding.
  public func binding<LocalState>(
    get: @escaping (State) -> LocalState,
    send localStateToViewAction: @escaping (LocalState) -> Action
  ) -> Binding<LocalState> {
    ObservedObject(wrappedValue: self)
      .projectedValue[get: .init(rawValue: get), send: .init(rawValue: localStateToViewAction)]
  }

  /// Derives a binding from the store that prevents direct writes to state and instead sends
  /// actions to the store.
  ///
  /// The method is useful for dealing with SwiftUI components that work with two-way `Binding`s
  /// since the ``Store`` does not allow directly writing its state; it only allows reading state
  /// and sending actions.
  ///
  /// For example, an alert binding can be dealt with like this:
  ///
  /// ```swift
  /// struct State { var alert: String? }
  /// enum Action { case alertDismissed }
  ///
  /// .alert(
  ///   item: self.store.binding(
  ///     get: { $0.alert },
  ///     send: .alertDismissed
  ///   )
  /// ) { alert in Alert(title: Text(alert.message)) }
  /// ```
  ///
  /// - Parameters:
  ///   - get: A function to get the state for the binding from the view store's full state.
  ///   - action: The action to send when the binding is written to.
  /// - Returns: A binding.
  public func binding<LocalState>(
    get: @escaping (State) -> LocalState,
    send action: Action
  ) -> Binding<LocalState> {
    self.binding(get: get, send: { _ in action })
  }

  /// Derives a binding from the store that prevents direct writes to state and instead sends
  /// actions to the store.
  ///
  /// The method is useful for dealing with SwiftUI components that work with two-way `Binding`s
  /// since the ``Store`` does not allow directly writing its state; it only allows reading state
  /// and sending actions.
  ///
  /// For example, a text field binding can be created like this:
  ///
  /// ```swift
  /// typealias State = String
  /// enum Action { case nameChanged(String) }
  ///
  /// TextField(
  ///   "Enter name",
  ///   text: viewStore.binding(
  ///     send: { Action.nameChanged($0) }
  ///   )
  /// )
  /// ```
  ///
  /// - Parameters:
  ///   - localStateToViewAction: A function that transforms the binding's value
  ///     into an action that can be sent to the store.
  /// - Returns: A binding.
  public func binding(
    send localStateToViewAction: @escaping (State) -> Action
  ) -> Binding<State> {
    self.binding(get: { $0 }, send: localStateToViewAction)
  }

  /// Derives a binding from the store that prevents direct writes to state and instead sends
  /// actions to the store.
  ///
  /// The method is useful for dealing with SwiftUI components that work with two-way `Binding`s
  /// since the ``Store`` does not allow directly writing its state; it only allows reading state
  /// and sending actions.
  ///
  /// For example, an alert binding can be dealt with like this:
  ///
  /// ```swift
  /// typealias State = String
  /// enum Action { case alertDismissed }
  ///
  /// .alert(
  ///   item: viewStore.binding(
  ///     send: .alertDismissed
  ///   )
  /// ) { title in Alert(title: Text(title)) }
  /// ```
  ///
  /// - Parameters:
  ///   - action: The action to send when the binding is written to.
  /// - Returns: A binding.
  public func binding(send action: Action) -> Binding<State> {
    self.binding(send: { _ in action })
  }

  private subscript<LocalState>(
    get state: HashableWrapper<(State) -> LocalState>,
    send action: HashableWrapper<(LocalState) -> Action>
  ) -> LocalState {
    get { state.rawValue(self.state) }
    set { self.send(action.rawValue(newValue)) }
  }
}

extension ViewStore where State: Equatable {
  public convenience init(_ store: Store<State, Action>) {
    self.init(store, removeDuplicates: ==)
  }
}

extension ViewStore where State == Void {
  public convenience init(_ store: Store<Void, Action>) {
    self.init(store, removeDuplicates: ==)
  }
}

/// A publisher of store state.
@dynamicMemberLookup
public struct StorePublisher<State>: Publisher {
  public typealias Output = State
  public typealias Failure = Never

  public let upstream: AnyPublisher<State, Never>
  public let viewStore: Any

  fileprivate init<Action>(viewStore: ViewStore<State, Action>) {
    self.viewStore = viewStore
    self.upstream = viewStore._state.eraseToAnyPublisher()
  }

  public func receive<S: Subscriber>(subscriber: S) where S.Input == Output, S.Failure == Failure {
    self.upstream.subscribe(
      AnySubscriber(
        receiveSubscription: subscriber.receive(subscription:),
        receiveValue: subscriber.receive(_:),
        receiveCompletion: { [viewStore = self.viewStore] in
          subscriber.receive(completion: $0)
          _ = viewStore
        }
      )
    )
  }

  private init<P: Publisher>(
    upstream: P,
    viewStore: Any
  ) where P.Output == Output, P.Failure == Failure {
    self.upstream = upstream.eraseToAnyPublisher()
    self.viewStore = viewStore
  }

  /// Returns the resulting publisher of a given key path.
  public subscript<LocalState: Equatable>(
    dynamicMember keyPath: KeyPath<State, LocalState>
  ) -> StorePublisher<LocalState> {
    .init(upstream: self.upstream.map(keyPath).removeDuplicates(), viewStore: self.viewStore)
  }
}

private struct HashableWrapper<Value>: Hashable {
  let rawValue: Value
  static func == (lhs: Self, rhs: Self) -> Bool { false }
  func hash(into hasher: inout Hasher) {}
}

#if canImport(_Concurrency) && compiler(>=5.5.2)
  extension ViewStore {
    /// Sends an action into the store and then suspends while a piece of state is `true`.
    ///
    /// This method can be used to interact with async/await code, allowing you to suspend while
    /// work is being performed in an effect. One common example of this is using SwiftUI's
    /// `.refreshable` method, which shows a loading indicator on the screen while work is being
    /// performed.
    ///
    /// For example, suppose we wanted to load some data from the network when a pull-to-refresh
    /// gesture is performed on a list. The domain and logic for this feature can be modeled like
    /// so:
    ///
    /// ```swift
    /// struct State: Equatable {
    ///   var isLoading = false
    ///   var response: String?
    /// }
    ///
    /// enum Action {
    ///   case pulledToRefresh
    ///   case receivedResponse(TaskResult<String>)
    /// }
    ///
    /// struct Environment {
    ///   var fetch: () async throws -> String
    /// }
    ///
    /// let reducer = Reducer<State, Action, Environment> { state, action, environment in
    ///   switch action {
    ///   case .pulledToRefresh:
    ///     state.isLoading = true
    ///     return .task {
    ///       await .receivedResponse(TaskResult { try await environment.fetch() })
    ///     }
    ///
    ///   case let .receivedResponse(result):
    ///     state.isLoading = false
    ///     state.response = try? result.value
    ///     return .none
    ///   }
    /// }
    /// ```
    ///
    /// Note that we keep track of an `isLoading` boolean in our state so that we know exactly
    /// when the network response is being performed.
    ///
    /// The view can show the fact in a `List`, if it's present, and we can use the `.refreshable`
    /// view modifier to enhance the list with pull-to-refresh capabilities:
    ///
    /// ```swift
    /// struct MyView: View {
    ///   let store: Store<State, Action>
    ///
    ///   var body: some View {
    ///     WithViewStore(self.store) { viewStore in
    ///       List {
    ///         if let response = viewStore.response {
    ///           Text(response)
    ///         }
    ///       }
    ///       .refreshable {
    ///         await viewStore.send(.pulledToRefresh, while: \.isLoading)
    ///       }
    ///     }
    ///   }
    /// }
    /// ```
    ///
    /// Here we've used the ``send(_:while:)`` method to suspend while the `isLoading` state is
    /// `true`. Once that piece of state flips back to `false` the method will resume, signaling
    /// to `.refreshable` that the work has finished which will cause the loading indicator to
    /// disappear.
    ///
    /// **Note:** ``ViewStore`` is not thread safe and you should only send actions to it from the
    /// main thread. If you are wanting to send actions on background threads due to the fact that
    /// the reducer is performing computationally expensive work, then a better way to handle this
    /// is to wrap that work in an ``Effect`` that is performed on a background thread so that the
    /// result can be fed back into the store.
    ///
    /// - Parameters:
    ///   - action: An action.
    ///   - predicate: A predicate on `State` that determines for how long this method should
    ///     suspend.
    @MainActor
    public func send(
      _ action: Action,
      while predicate: @escaping (State) -> Bool
    ) async {
      self.send(action)
      await self.suspend(while: predicate)
    }

    /// Sends an action into the store and then suspends while a piece of state is `true`.
    ///
    /// See the documentation of ``send(_:while:)`` for more information.
    ///
    /// - Parameters:
    ///   - action: An action.
    ///   - animation: The animation to perform when the action is sent.
    ///   - predicate: A predicate on `State` that determines for how long this method should
    ///     suspend.
    @MainActor
    public func send(
      _ action: Action,
      animation: Animation?,
      while predicate: @escaping (State) -> Bool
    ) async {
      _ = withAnimation(animation) { self.send(action) }
      await self.suspend(while: predicate)
    }

    /// Suspends while a predicate on state is `true`.
    ///
    /// - Parameter predicate: A predicate on `State` that determines for how long this method
    ///   should suspend.
    @MainActor
    // TODO: deprecate and rename to `yield(while:)`
    public func suspend(while predicate: @escaping (State) -> Bool) async {
      if #available(iOS 15, macOS 12, tvOS 15, watchOS 8, *) {
        _ = await self.publisher
          .values
          .first(where: { !predicate($0) })
      } else {
        let cancellable = Box<AnyCancellable?>(wrappedValue: nil)
        try? await withTaskCancellationHandler {
          cancellable.wrappedValue?.cancel()
        } operation: {
          try Task.checkCancellation()
          try await withUnsafeThrowingContinuation {
            (continuation: UnsafeContinuation<Void, Error>) in
            guard !Task.isCancelled else {
              continuation.resume(throwing: CancellationError())
              return
            }
            cancellable.wrappedValue = self.publisher
              .filter { !predicate($0) }
              .prefix(1)
              .sink { _ in
                continuation.resume()
                _ = cancellable
              }
          }
        }
      }
    }
  }
#endif

<<<<<<< HEAD
public typealias ViewStoreOf<R: ReducerProtocol> = ViewStore<R.State, R.Action>
=======
public struct ViewStoreTask {
  public let rawValue: Task<Void, Never>

  public func cancel() async {
    self.rawValue.cancel()
    await self.rawValue.cancellableValue
  }

  public func finish() async {
    await self.rawValue.cancellableValue
  }
}
>>>>>>> a8fe1b86
<|MERGE_RESOLUTION|>--- conflicted
+++ resolved
@@ -502,9 +502,8 @@
   }
 #endif
 
-<<<<<<< HEAD
 public typealias ViewStoreOf<R: ReducerProtocol> = ViewStore<R.State, R.Action>
-=======
+
 public struct ViewStoreTask {
   public let rawValue: Task<Void, Never>
 
@@ -516,5 +515,4 @@
   public func finish() async {
     await self.rawValue.cancellableValue
   }
-}
->>>>>>> a8fe1b86
+}