import CustomDump
import SwiftUI

/// A data type that describes the state of a confirmation dialog that can be shown to the user. The
/// `Action` generic is the type of actions that can be sent from tapping on a button in the sheet.
///
/// This type can be used in your application's state in order to control the presentation or
/// dismissal of dialogs. It is preferable to use this API instead of the default SwiftUI API for
/// dialogs because SwiftUI uses 2-way bindings in order to control the showing and dismissal of
/// dialogs, and that does not play nicely with the Composable Architecture. The library requires
/// that all state mutations happen by sending an action so that a reducer can handle that logic,
/// which greatly simplifies how data flows through your application, and gives you instant
/// testability on all parts of your application.
///
/// To use this API, you model all the dialog actions in your domain's action enum:
///
/// ```swift
/// enum AppAction: Equatable {
///   case cancelTapped
///   case deleteTapped
///   case favoriteTapped
///   case infoTapped
///
///   // Your other actions
/// }
/// ```
///
/// And you model the state for showing the dialog in your domain's state, and it can start off in a
/// `nil` state:
///
/// ```swift
/// struct AppState: Equatable {
///   var confirmationDialog: ConfirmationDialogState<AppAction>?
///
///   // Your other state
/// }
/// ```
///
/// Then, in the reducer you can construct a `ConfirmationDialogState` value to represent the dialog
/// you want to show to the user:
///
/// ```swift
/// let appReducer = Reducer<AppState, AppAction, AppEnvironment> { state, action, env in
///   switch action
///     case .cancelTapped:
///       state.confirmationDialog = nil
///       return .none
///
///     case .deleteTapped:
///       state.confirmationDialog = nil
///       // Do deletion logic...
///
///     case .favoriteTapped:
///       state.confirmationDialog = nil
///       // Do favoriting logic
///
///     case .infoTapped:
///       state.confirmationDialog = ConfirmationDialogState(
///         title: "What would you like to do?",
///         buttons: [
///           .default(TextState("Favorite"), action: .send(.favoriteTapped)),
///           .destructive(TextState("Delete"), action: .send(.deleteTapped)),
///           .cancel(),
///         ]
///       )
///     return .none
///   }
/// }
/// ```
///
/// And then, in your view you can use the `confirmationDialog(_:dismiss:)` method on `View` in
/// order to present the dialog in a way that works best with the Composable Architecture:
///
/// ```swift
/// Button("Info") { viewStore.send(.infoTapped) }
///   .confirmationDialog(
///     self.store.scope(state: \.confirmationDialog),
///     dismiss: .cancelTapped
///   )
/// ```
///
/// This makes your reducer in complete control of when the dialog is shown or dismissed, and makes
/// it so that any choice made in the dialog is automatically fed back into the reducer so that you
/// can handle its logic.
///
/// Even better, you can instantly write tests that your dialog behavior works as expected:
///
/// ```swift
/// let store = TestStore(
///   initialState: AppState(),
///   reducer: appReducer,
///   environment: .mock
/// )
///
/// store.send(.infoTapped) {
///   $0.confirmationDialog = ConfirmationDialogState(
///     title: "What would you like to do?",
///     buttons: [
///       .default(TextState("Favorite"), send: .favoriteTapped),
///       .destructive(TextState("Delete"), send: .deleteTapped),
///       .cancel(),
///     ]
///   )
/// }
/// store.send(.favoriteTapped) {
///   $0.confirmationDialog = nil
///   // Also verify that favoriting logic executed correctly
/// }
/// ```
///
@available(iOS 13, *)
@available(macOS 12, *)
@available(tvOS 13, *)
@available(watchOS 6, *)
public struct ConfirmationDialogState<Action> {
  public let id = UUID()
  public var buttons: [Button]
  public var message: TextState?
  public var title: TextState
  public var titleVisibility: Visibility

  @available(iOS 15, *)
  @available(macOS 12, *)
  @available(tvOS 15, *)
  @available(watchOS 8, *)
  public init(
    title: TextState,
    titleVisibility: Visibility,
    message: TextState? = nil,
    buttons: [Button] = []
  ) {
    self.buttons = buttons
    self.message = message
    self.title = title
    self.titleVisibility = titleVisibility
  }

  public init(
    title: TextState,
    message: TextState? = nil,
    buttons: [Button] = []
  ) {
    self.buttons = buttons
    self.message = message
    self.title = title
    self.titleVisibility = .automatic
  }

  public typealias Button = AlertState<Action>.Button

  public enum Visibility {
    case automatic
    case hidden
    case visible

    @available(iOS 15, macOS 12, tvOS 15, watchOS 8, *)
    var toSwiftUI: SwiftUI.Visibility {
      switch self {
      case .automatic:
        return .automatic
      case .hidden:
        return .hidden
      case .visible:
        return .visible
      }
    }
  }
}

@available(iOS 13, *)
@available(macOS 12, *)
@available(tvOS 13, *)
@available(watchOS 6, *)
extension ConfirmationDialogState: CustomDumpReflectable {
  public var customDumpMirror: Mirror {
    Mirror(
      self,
      children: [
        "title": self.title,
        "message": self.message as Any,
        "buttons": self.buttons,
      ],
      displayStyle: .struct
    )
  }
}

@available(iOS 13, *)
@available(macOS 12, *)
@available(tvOS 13, *)
@available(watchOS 6, *)
extension ConfirmationDialogState: Equatable where Action: Equatable {
  public static func == (lhs: Self, rhs: Self) -> Bool {
    lhs.title == rhs.title
      && lhs.message == rhs.message
      && lhs.buttons == rhs.buttons
  }
}

@available(iOS 13, *)
@available(macOS 12, *)
@available(tvOS 13, *)
@available(watchOS 6, *)
extension ConfirmationDialogState: Hashable where Action: Hashable {
  public func hash(into hasher: inout Hasher) {
    hasher.combine(self.title)
    hasher.combine(self.message)
    hasher.combine(self.buttons)
  }
}

@available(iOS 13, *)
@available(macOS 12, *)
@available(tvOS 13, *)
@available(watchOS 6, *)
extension ConfirmationDialogState: Identifiable {}

extension View {
  /// Displays a dialog when the store's state becomes non-`nil`, and dismisses it when it becomes
  /// `nil`.
  ///
  /// - Parameters:
  ///   - store: A store that describes if the dialog is shown or dismissed.
  ///   - dismissal: An action to send when the dialog is dismissed through non-user actions, such
  ///     as when a dialog is automatically dismissed by the system. Use this action to `nil` out
  ///     the associated dialog state.
  @available(iOS 13, *)
  @available(macOS 12, *)
  @available(tvOS 13, *)
  @available(watchOS 6, *)
  @ViewBuilder public func confirmationDialog<Action>(
    _ store: Store<ConfirmationDialogState<Action>?, Action>,
    dismiss: Action
  ) -> some View {
    if #available(iOS 15, tvOS 15, watchOS 8, *) {
      self.modifier(
        NewConfirmationDialogModifier(
          viewStore: ViewStore(store, removeDuplicates: { $0?.id == $1?.id }),
          dismiss: dismiss
        )
      )
    } else {
      #if !os(macOS)
        self.modifier(
          OldConfirmationDialogModifier(
            viewStore: ViewStore(store, removeDuplicates: { $0?.id == $1?.id }),
            dismiss: dismiss
          )
        )
      #endif
    }
  }
}

// NB: Workaround for iOS 14 runtime crashes during iOS 15 availability checks.
@available(iOS 15, macOS 12, tvOS 15, watchOS 8, *)
private struct NewConfirmationDialogModifier<Action>: ViewModifier {
  @ObservedObject var viewStore: ViewStore<ConfirmationDialogState<Action>?, Action>
  let dismiss: Action

<<<<<<< HEAD
    func body(content: Content) -> some View {
      content.confirmationDialog(
        (viewStore.state?.title).map { Text($0) } ?? Text(""),
        isPresented: viewStore.binding(send: dismiss).isPresent(),
        titleVisibility: viewStore.state?.titleVisibility.toSwiftUI ?? .automatic,
        presenting: viewStore.state,
        actions: { $0.toSwiftUIActions(send: { viewStore.send($0) }) },
        message: { $0.message.map { Text($0) } }
      )
    }
=======
  func body(content: Content) -> some View {
    content.confirmationDialog(
      (viewStore.state?.title).map { Text($0) } ?? Text(""),
      isPresented: viewStore.binding(send: dismiss).isPresent(),
      titleVisibility: viewStore.state?.titleVisibility.toSwiftUI ?? .automatic,
      presenting: viewStore.state,
      actions: { $0.toSwiftUIActions(send: viewStore.send) },
      message: { $0.message.map { Text($0) } }
    )
>>>>>>> de2b645b
  }
}

@available(iOS 13, *)
@available(macOS 12, *)
@available(tvOS 13, *)
@available(watchOS 6, *)
private struct OldConfirmationDialogModifier<Action>: ViewModifier {
  @ObservedObject var viewStore: ViewStore<ConfirmationDialogState<Action>?, Action>
  let dismiss: Action

  func body(content: Content) -> some View {
    #if !os(macOS)
      return content.actionSheet(item: viewStore.binding(send: dismiss)) { state in
        state.toSwiftUIActionSheet(send: { viewStore.send($0) })
      }
    #else
      return EmptyView()
    #endif
  }
}

@available(iOS 13, *)
@available(macOS 12, *)
@available(tvOS 13, *)
@available(watchOS 6, *)
extension ConfirmationDialogState {
  @available(iOS 15, macOS 12, tvOS 15, watchOS 8, *)
  @ViewBuilder
  fileprivate func toSwiftUIActions(send: @escaping (Action) -> Void) -> some View {
    ForEach(self.buttons.indices, id: \.self) {
      self.buttons[$0].toSwiftUIButton(send: send)
    }
  }

  @available(macOS, unavailable)
  fileprivate func toSwiftUIActionSheet(send: @escaping (Action) -> Void) -> SwiftUI.ActionSheet {
    SwiftUI.ActionSheet(
      title: Text(self.title),
      message: self.message.map { Text($0) },
      buttons: self.buttons.map {
        $0.toSwiftUIAlertButton(send: send)
      }
    )
  }
}<|MERGE_RESOLUTION|>--- conflicted
+++ resolved
@@ -258,28 +258,15 @@
   @ObservedObject var viewStore: ViewStore<ConfirmationDialogState<Action>?, Action>
   let dismiss: Action
 
-<<<<<<< HEAD
-    func body(content: Content) -> some View {
-      content.confirmationDialog(
-        (viewStore.state?.title).map { Text($0) } ?? Text(""),
-        isPresented: viewStore.binding(send: dismiss).isPresent(),
-        titleVisibility: viewStore.state?.titleVisibility.toSwiftUI ?? .automatic,
-        presenting: viewStore.state,
-        actions: { $0.toSwiftUIActions(send: { viewStore.send($0) }) },
-        message: { $0.message.map { Text($0) } }
-      )
-    }
-=======
   func body(content: Content) -> some View {
     content.confirmationDialog(
       (viewStore.state?.title).map { Text($0) } ?? Text(""),
       isPresented: viewStore.binding(send: dismiss).isPresent(),
       titleVisibility: viewStore.state?.titleVisibility.toSwiftUI ?? .automatic,
       presenting: viewStore.state,
-      actions: { $0.toSwiftUIActions(send: viewStore.send) },
+      actions: { $0.toSwiftUIActions(send: { viewStore.send($0) }) },
       message: { $0.message.map { Text($0) } }
     )
->>>>>>> de2b645b
   }
 }
 
