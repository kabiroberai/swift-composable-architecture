--- conflicted
+++ resolved
@@ -404,14 +404,6 @@
 
           To fix this, invoke "BindingReducer()" from your feature reducer's "body".
           """,
-<<<<<<< HEAD
-          [
-            "\(self.fileID)",
-            self.line,
-            "\(typeName(self.bindableActionType)).binding(.set(_, \(self.value)))",
-          ],
-=======
->>>>>>> 92989467
           file: self.file,
           line: self.line
         )
