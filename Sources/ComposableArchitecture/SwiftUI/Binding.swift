--- conflicted
+++ resolved
@@ -163,21 +163,8 @@
 
 /// An action that describes simple mutations to some root state at a writable key path.
 ///
-<<<<<<< HEAD
-/// When using the ``BindableState`` property wrapper in your feature's ``Reducer/State``
-/// for easily deriving SwiftUI bindings from fields, you must also add a `binding` case to your
-/// ``Reducer/Action`` enum that holds a ``BindingAction``:
-///
-/// ```swift
-/// enum Action: BindableAction {
-///   case binding(BindingAction<State>)
-///   // More actions...
-/// }
-/// ```
-=======
 /// Used in conjunction with ``BindingState`` and ``BindableAction`` to safely eliminate the
 /// boilerplate typically associated with mutating multiple fields in state.
->>>>>>> e294b24e
 ///
 /// Read <doc:Bindings> for more information.
 public struct BindingAction<Root>: Equatable {
